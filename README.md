<<<<<<< HEAD
Niconico-based fork of youtube-dl

Requires Python 3.7+, and `websockets` module installed (`pip install -r requirements.txt`)

Thumbnail embedding requires `ffprobe` to be in your PATH

**LICENSING NOTE:**

**All code in this project is licensed solely with the condition that any portion of it is not permitted to be used in the main youtube-dl fork, either directly or indirectly.**
**It is also not permitted to be used in any project that contains contributions from either remitamine or dstftw.**


General rundown of the features I have added:

- Niconico
  - Ability to download danmaku/comment subtitles for both bilibili and niconico (use `--write-sub --all-subs`)
  - Can specify more media formats and (if logged in, on some videos) can get the original quality upload (such as .swf files)
  - Comment data support for NicoNico and NicoNicoLive
  - Fixed niconico cutting out during downloads (heartbeat implementation)
  - Almost full support for live.nicovideo.jp livestreams (both RTMP and HLS)
  - Ability to download content by tag. Usage: `youtube-dl "nicosearch<desired number of results>:<tag value>"`. Example: `youtube-dl "nicosearch100:ytpmv"` will download the 100 latest videos tagged as YTPMV on niconico.
  
- BiliBili
    - Added supports for comments / subtitle overlays
    - Added ?p=2 page notation to be able to download multiple videos from a single bilibili link, instead of only being able to download the first one

- Youtube
  - Added description metadata for youtube playlists
  - Added support for downloading comments
  
- General
  - Enabled playlist metadata being saved separately to media info.json
  - Fixed issue with RTMP streams and unicode characters on Windows (because it won't be fixed in [#23765](https://github.com/ytdl-org/youtube-dl/issues/23765))
  - Extractors marked as transparent no longer have their IDs overwritten
  - Added --remux to remux streams to an alternate container format
  - Removed requirement for AtomicParsley to embed thumbnails in mp4/mov/m4a files
  - Implemented thumbnail embedding for mkv/mka files
  - Implemented thumbnail embedding for ogg/opus files (via mutagen, requires pip package)


**Note:** Since comments can take a significantly long time to scrape, for NicoNico and Youtube, you must pass a `--get-comments` flag to initiate scraping.

For NicoNico however, this flag is implied when you specify `--write-sub`.


------

youtube-dl - download videos from youtube.com or other video platforms

- [INSTALLATION](#installation)
- [DESCRIPTION](#description)
- [OPTIONS](#options)
- [CONFIGURATION](#configuration)
- [OUTPUT TEMPLATE](#output-template)
- [FORMAT SELECTION](#format-selection)
- [VIDEO SELECTION](#video-selection)
- [FAQ](#faq)
- [DEVELOPER INSTRUCTIONS](#developer-instructions)
- [EMBEDDING YOUTUBE-DL](#embedding-youtube-dl)
- [BUGS](#bugs)
- [COPYRIGHT](#copyright)
=======
<div align="center">

# YT-DLP
A command-line program to download videos from YouTube and many other [video platforms](supportedsites.md)

<!-- GHA doesn't have for-the-badge style
[![CI Status](https://github.com/yt-dlp/yt-dlp/workflows/Core%20Tests/badge.svg?branch=master)](https://github.com/yt-dlp/yt-dlp/actions)
-->
[![Release version](https://img.shields.io/github/v/release/yt-dlp/yt-dlp?color=brightgreen&label=Release&style=for-the-badge)](https://github.com/yt-dlp/yt-dlp/releases/latest)
[![License: Unlicense](https://img.shields.io/badge/License-Unlicense-blue.svg?style=for-the-badge)](LICENSE)
[![Doc Status](https://readthedocs.org/projects/yt-dlp/badge/?version=latest&style=for-the-badge)](https://yt-dlp.readthedocs.io)
[![Discord](https://img.shields.io/discord/807245652072857610?color=blue&label=discord&logo=discord&style=for-the-badge)](https://discord.gg/H5MNcFW63r)
[![Commits](https://img.shields.io/github/commit-activity/m/yt-dlp/yt-dlp?label=commits&style=for-the-badge)](https://github.com/yt-dlp/yt-dlp/commits)
[![Last Commit](https://img.shields.io/github/last-commit/yt-dlp/yt-dlp/master?style=for-the-badge)](https://github.com/yt-dlp/yt-dlp/commits)
[![Downloads](https://img.shields.io/github/downloads/yt-dlp/yt-dlp/total?style=for-the-badge&color=blue)](https://github.com/yt-dlp/yt-dlp/releases/latest)
[![PyPi Downloads](https://img.shields.io/pypi/dm/yt-dlp?label=PyPi&style=for-the-badge)](https://pypi.org/project/yt-dlp)

</div>

yt-dlp is a [youtube-dl](https://github.com/ytdl-org/youtube-dl) fork based on the now inactive [youtube-dlc](https://github.com/blackjack4494/yt-dlc). The main focus of this project is adding new features and patches while also keeping up to date with the original project

* [NEW FEATURES](#new-features)
    * [Differences in default behavior](#differences-in-default-behavior)
* [INSTALLATION](#installation)
    * [Update](#update)
    * [Dependencies](#dependencies)
    * [Compile](#compile)
* [USAGE AND OPTIONS](#usage-and-options)
    * [General Options](#general-options)
    * [Network Options](#network-options)
    * [Geo-restriction](#geo-restriction)
    * [Video Selection](#video-selection)
    * [Download Options](#download-options)
    * [Filesystem Options](#filesystem-options)
    * [Thumbnail Options](#thumbnail-options)
    * [Internet Shortcut Options](#internet-shortcut-options)
    * [Verbosity and Simulation Options](#verbosity-and-simulation-options)
    * [Workarounds](#workarounds)
    * [Video Format Options](#video-format-options)
    * [Subtitle Options](#subtitle-options)
    * [Authentication Options](#authentication-options)
    * [Post-processing Options](#post-processing-options)
    * [SponSkrub (SponsorBlock) Options](#sponskrub-sponsorblock-options)
    * [Extractor Options](#extractor-options)
* [CONFIGURATION](#configuration)
    * [Authentication with .netrc file](#authentication-with-netrc-file)
* [OUTPUT TEMPLATE](#output-template)
    * [Output template and Windows batch files](#output-template-and-windows-batch-files)
    * [Output template examples](#output-template-examples)
* [FORMAT SELECTION](#format-selection)
    * [Filtering Formats](#filtering-formats)
    * [Sorting Formats](#sorting-formats)
    * [Format Selection examples](#format-selection-examples)
* [MODIFYING METADATA](#modifying-metadata)
    * [Modifying metadata examples](#modifying-metadata-examples)
* [EXTRACTOR ARGUMENTS](#extractor-arguments)
* [PLUGINS](#plugins)
* [DEPRECATED OPTIONS](#deprecated-options)
* [MORE](#more)
</div>


# NEW FEATURES
The major new features from the latest release of [blackjack4494/yt-dlc](https://github.com/blackjack4494/yt-dlc) are:

* **[SponSkrub Integration](#sponskrub-sponsorblock-options)**: You can use [SponSkrub](https://github.com/yt-dlp/SponSkrub) to mark/remove sponsor sections in youtube videos by utilizing the [SponsorBlock](https://sponsor.ajay.app) API

* **[Format Sorting](#sorting-formats)**: The default format sorting options have been changed so that higher resolution and better codecs will be now preferred instead of simply using larger bitrate. Furthermore, you can now specify the sort order using `-S`. This allows for much easier format selection that what is possible by simply using `--format` ([examples](#format-selection-examples))

* **Merged with youtube-dl [commit/379f52a](https://github.com/ytdl-org/youtube-dl/commit/379f52a4954013767219d25099cce9e0f9401961)**: (v2021.06.06) You get all the latest features and patches of [youtube-dl](https://github.com/ytdl-org/youtube-dl) in addition to all the features of [youtube-dlc](https://github.com/blackjack4494/yt-dlc)

* **Merged with animelover1984/youtube-dl**: You get most of the features and improvements from [animelover1984/youtube-dl](https://github.com/animelover1984/youtube-dl) including `--write-comments`, `BiliBiliSearch`, `BilibiliChannel`, Embedding thumbnail in mp4/ogg/opus, playlist infojson etc. Note that the NicoNico improvements are not available. See [#31](https://github.com/yt-dlp/yt-dlp/pull/31) for details.

* **Youtube improvements**:
    * All Feeds (`:ytfav`, `:ytwatchlater`, `:ytsubs`, `:ythistory`, `:ytrec`) supports downloading multiple pages of content
    * Search (`ytsearch:`, `ytsearchdate:`), search URLs and in-channel search works
    * Mixes supports downloading multiple pages of content
    * Redirect channel's home URL automatically to `/video` to preserve the old behaviour
    * `255kbps` audio is extracted from youtube music if premium cookies are given
    * Youtube music Albums, channels etc can be downloaded

* **Split video by chapters**: Videos can be split into multiple files based on chapters using `--split-chapters`

* **Multi-threaded fragment downloads**: Download multiple fragments of m3u8/mpd videos in parallel. Use `--concurrent-fragments` (`-N`) option to set the number of threads used

* **Aria2c with HLS/DASH**: You can use `aria2c` as the external downloader for DASH(mpd) and HLS(m3u8) formats

* **New extractors**: AnimeLab, Philo MSO, Rcs, Gedi, bitwave.tv, mildom, audius, zee5, mtv.it, wimtv, pluto.tv, niconico users, discoveryplus.in, mediathek, NFHSNetwork, nebula, ukcolumn, whowatch, MxplayerShow, parlview (au), YoutubeWebArchive, fancode, Saitosan, ShemarooMe, telemundo, VootSeries, SonyLIVSeries, HotstarSeries, VidioPremier, VidioLive

* **Fixed extractors**: archive.org, roosterteeth.com, skyit, instagram, itv, SouthparkDe, spreaker, Vlive, akamai, ina, rumble, tennistv, amcnetworks, la7 podcasts, linuxacadamy, nitter, twitcasting, viu, crackle, curiositystream, mediasite, rmcdecouverte, sonyliv, tubi, tenplay, patreon

* **Subtitle extraction from manifests**: Subtitles can be extracted from streaming media manifests. See [commit/be6202f](https://github.com/yt-dlp/yt-dlp/commit/be6202f12b97858b9d716e608394b51065d0419f) for details

* **Multiple paths and output templates**: You can give different [output templates](#output-template) and download paths for different types of files. You can also set a temporary path where intermediary files are downloaded to using `--paths` (`-P`)

* **Portable Configuration**: Configuration files are automatically loaded from the home and root directories. See [configuration](#configuration) for details

* **Output template improvements**: Output templates can now have date-time formatting, numeric offsets, object traversal etc. See [output template](#output-template) for details. Even more advanced operations can also be done with the help of `--parse-metadata`

* **Other new options**: `--sleep-requests`, `--convert-thumbnails`, `--write-link`, `--force-download-archive`, `--force-overwrites`, `--break-on-reject` etc

* **Improvements**: Multiple `--postprocessor-args` and `--downloader-args`, faster archive checking, more [format selection options](#format-selection) etc

* **Plugin extractors**: Extractors can be loaded from an external file. See [plugins](#plugins) for details

* **Self-updater**: The releases can be updated using `yt-dlp -U`


See [changelog](Changelog.md) or [commits](https://github.com/yt-dlp/yt-dlp/commits) for the full list of changes


**PS**: Some of these changes are already in youtube-dlc, but are still unreleased. See [this](Changelog.md#unreleased-changes-in-blackjack4494yt-dlc) for details

If you are coming from [youtube-dl](https://github.com/ytdl-org/youtube-dl), the amount of changes are very large. Compare [options](#options) and [supported sites](supportedsites.md) with youtube-dl's to get an idea of the massive number of features/patches [youtube-dlc](https://github.com/blackjack4494/yt-dlc) has accumulated.

### Differences in default behavior

Some of yt-dlp's default options are different from that of youtube-dl and youtube-dlc.

* The options `--id`, `--auto-number` (`-A`), `--title` (`-t`) and `--literal` (`-l`), no longer work. See [removed options](#Removed) for details
* `avconv` is not supported as as an alternative to `ffmpeg`
* The default [output template](#output-template) is `%(title)s [%(id)s].%(ext)s`. There is no real reason for this change. This was changed before yt-dlp was ever made public and now there are no plans to change it back to `%(title)s.%(id)s.%(ext)s`. Instead, you may use `--compat-options filename`
* The default [format sorting](sorting-formats) is different from youtube-dl and prefers higher resolution and better codecs rather than higher bitrates. You can use the `--format-sort` option to change this to any order you prefer, or use `--compat-options format-sort` to use youtube-dl's sorting order
* The default format selector is `bv*+ba/b`. This means that if a combined video + audio format that is better than the best video-only format is found, the former will be prefered. Use `-f bv+ba/b` or `--compat-options format-spec` to revert this
* Unlike youtube-dlc, yt-dlp does not allow merging multiple audio/video streams into one file by default (since this conflicts with the use of `-f bv*+ba`). If needed, this feature must be enabled using `--audio-multistreams` and `--video-multistreams`. You can also use `--compat-options multistreams` to enable both
* `--ignore-errors` is enabled by default. Use `--abort-on-error` or `--compat-options abort-on-error` to abort on errors instead
* When writing metadata files such as thumbnails, description or infojson, the same information (if available) is also written for playlists. Use `--no-write-playlist-metafiles` or `--compat-options no-playlist-metafiles` to not write these files
* `--add-metadata` attaches the `infojson` to `mkv` files in addition to writing the metadata when used with `--write-infojson`. Use `--compat-options no-attach-info-json` to revert this
* `playlist_index` behaves differently when used with options like `--playlist-reverse` and `--playlist-items`. See [#302](https://github.com/yt-dlp/yt-dlp/issues/302) for details. You can use `--compat-options playlist-index` if you want to keep the earlier behavior
* The output of `-F` is listed in a new format. Use `--compat-options list-formats` to revert this
* Youtube live chat (if available) is considered as a subtitle. Use `--sub-langs all,-live_chat` to download all subtitles except live chat. You can also use `--compat-options no-live-chat` to prevent live chat from downloading
* Youtube channel URLs are automatically redirected to `/video`. Append a `/featured` to the URL to download only the videos in the home page. If the channel does not have a videos tab, we try to download the equivalent `UU` playlist instead. Also, `/live` URLs raise an error if there are no live videos instead of silently downloading the entire channel. You may use `--compat-options no-youtube-channel-redirect` to revert all these redirections
* Unavailable videos are also listed for youtube playlists. Use `--compat-options no-youtube-unavailable-videos` to remove this
* If `ffmpeg` is used as the downloader, the downloading and merging of formats happen in a single step when possible. Use `--compat-options no-direct-merge` to revert this
* Thumbnail embedding in `mp4` is done with mutagen if possible. Use `--compat-options embed-thumbnail-atomicparsley` to force the use of AtomicParsley instead

For ease of use, a few more compat options are available:
* `--compat-options all`: Use all compat options
* `--compat-options youtube-dl`: Same as `--compat-options all,-multistreams`
* `--compat-options youtube-dlc`: Same as `--compat-options all,-no-live-chat,-no-youtube-channel-redirect`

>>>>>>> bc97cdae

# INSTALLATION
yt-dlp is not platform specific. So it should work on your Unix box, on Windows or on macOS

You can install yt-dlp using one of the following methods:
* Download the binary from the [latest release](https://github.com/yt-dlp/yt-dlp/releases/latest) (recommended method)
* Use [PyPI package](https://pypi.org/project/yt-dlp): `python3 -m pip install --upgrade yt-dlp`
* Use pip+git: `python3 -m pip install --upgrade git+https://github.com/yt-dlp/yt-dlp.git@release`
* Install master branch: `python3 -m pip install --upgrade git+https://github.com/yt-dlp/yt-dlp`

Note that on some systems, you may need to use `py` or `python` instead of `python3`

UNIX users (Linux, macOS, BSD) can also install the [latest release](https://github.com/yt-dlp/yt-dlp/releases/latest) one of the following ways:

```
sudo curl -L https://github.com/yt-dlp/yt-dlp/releases/latest/download/yt-dlp -o /usr/local/bin/yt-dlp
sudo chmod a+rx /usr/local/bin/yt-dlp
```

```
sudo wget https://github.com/yt-dlp/yt-dlp/releases/latest/download/yt-dlp -O /usr/local/bin/yt-dlp
sudo chmod a+rx /usr/local/bin/yt-dlp
```

```
sudo aria2c https://github.com/yt-dlp/yt-dlp/releases/latest/download/yt-dlp -o /usr/local/bin/yt-dlp
sudo chmod a+rx /usr/local/bin/yt-dlp
```

### UPDATE
You can use `yt-dlp -U` to update if you are using the provided release.
If you are using `pip`, simply re-run the same command that was used to install the program.

### DEPENDENCIES
Python versions 3.6+ (CPython and PyPy) are supported. Other versions and implementations may or may not work correctly.

<!-- https://www.microsoft.com/en-us/download/details.aspx?id=26999 -->
On windows, [Microsoft Visual C++ 2010 SP1 Redistributable Package (x86)](https://download.microsoft.com/download/1/6/5/165255E7-1014-4D0A-B094-B6A430A6BFFC/vcredist_x86.exe) is also necessary to run yt-dlp. You probably already have this, but if the executable throws an error due to missing `MSVCR100.dll` you need to install it manually.

While all the other dependancies are optional, `ffmpeg` and `ffprobe` are highly recommended
* [**ffmpeg** and **ffprobe**](https://www.ffmpeg.org) - Required for [merging seperate video and audio files](#format-selection) as well as for various [post-processing](#post-processing-options) tasks. Licence [depends on the build](https://www.ffmpeg.org/legal.html)
* [**sponskrub**](https://github.com/faissaloo/SponSkrub) - For using the [sponskrub options](#sponskrub-sponsorblock-options). Licenced under [GPLv3+](https://github.com/faissaloo/SponSkrub/blob/master/LICENCE.md)
* [**mutagen**](https://github.com/quodlibet/mutagen) - For embedding thumbnail in certain formats. Licenced under [GPLv2+](https://github.com/quodlibet/mutagen/blob/master/COPYING)
* [**pycryptodome**](https://github.com/Legrandin/pycryptodome) - For decrypting various data. Licenced under [BSD2](https://github.com/Legrandin/pycryptodome/blob/master/LICENSE.rst)
* [**websockets**](https://github.com/aaugustin/websockets) - For downloading over websocket. Licenced under [BSD3](https://github.com/aaugustin/websockets/blob/main/LICENSE)
* [**AtomicParsley**](https://github.com/wez/atomicparsley) - For embedding thumbnail in mp4/m4a if mutagen is not present. Licenced under [GPLv2+](https://github.com/wez/atomicparsley/blob/master/COPYING)
* [**rtmpdump**](http://rtmpdump.mplayerhq.hu) - For downloading `rtmp` streams. ffmpeg will be used as a fallback. Licenced under [GPLv2+](http://rtmpdump.mplayerhq.hu)
* [**mplayer**](http://mplayerhq.hu/design7/info.html) or [**mpv**](https://mpv.io) - For downloading `rstp` streams. ffmpeg will be used as a fallback. Licenced under [GPLv2+](https://github.com/mpv-player/mpv/blob/master/Copyright)
* [**phantomjs**](https://github.com/ariya/phantomjs) - Used in extractors where javascript needs to be run. Licenced under [BSD3](https://github.com/ariya/phantomjs/blob/master/LICENSE.BSD)
* Any external downloader that you want to use with `--downloader`

To use or redistribute the dependencies, you must agree to their respective licensing terms.

Note that the windows releases are already built with the python interpreter, mutagen, pycryptodome and websockets included.

### COMPILE

**For Windows**:
To build the Windows executable, you must have pyinstaller (and optionally mutagen, pycryptodome, websockets)

    python3 -m pip install --upgrade pyinstaller mutagen pycryptodome websockets

Once you have all the necessary dependencies installed, just run `py pyinst.py`. The executable will be built for the same architecture (32/64 bit) as the python used to build it.

You can also build the executable without any version info or metadata by using:

    pyinstaller.exe yt_dlp\__main__.py --onefile --name yt-dlp
    
Note that pyinstaller [does not support](https://github.com/pyinstaller/pyinstaller#requirements-and-tested-platforms) Python installed from the Windows store without using a virtual environment

**For Unix**:
You will need the required build tools: `python`, `make` (GNU), `pandoc`, `zip`, `nosetests`  
Then simply run `make`. You can also run `make yt-dlp` instead to compile only the binary without updating any of the additional files

**Note**: In either platform, `devscripts\update-version.py` can be used to automatically update the version number

# USAGE AND OPTIONS

    yt-dlp [OPTIONS] [--] URL [URL...]

`Ctrl+F` is your friend :D
<!-- Auto generated -->

## General Options:
    -h, --help                       Print this help text and exit
    --version                        Print program version and exit
    -U, --update                     Update this program to latest version. Make
                                     sure that you have sufficient permissions
                                     (run with sudo if needed)
    -i, --ignore-errors              Continue on download errors, for example to
                                     skip unavailable videos in a playlist
                                     (default) (Alias: --no-abort-on-error)
    --abort-on-error                 Abort downloading of further videos if an
                                     error occurs (Alias: --no-ignore-errors)
    --dump-user-agent                Display the current browser identification
    --list-extractors                List all supported extractors
    --extractor-descriptions         Output descriptions of all supported
                                     extractors
    --force-generic-extractor        Force extraction to use the generic
                                     extractor
    --default-search PREFIX          Use this prefix for unqualified URLs. For
                                     example "gvsearch2:" downloads two videos
                                     from google videos for youtube-dl "large
                                     apple". Use the value "auto" to let
                                     youtube-dl guess ("auto_warning" to emit a
                                     warning when guessing). "error" just throws
                                     an error. The default value "fixup_error"
                                     repairs broken URLs, but emits an error if
                                     this is not possible instead of searching
    --ignore-config, --no-config     Disable loading any configuration files
                                     except the one provided by --config-location.
                                     When given inside a configuration
                                     file, no further configuration files are
                                     loaded. Additionally, (for backward
                                     compatibility) if this option is found
                                     inside the system configuration file, the
                                     user configuration is not loaded
    --config-location PATH           Location of the main configuration file;
                                     either the path to the config or its
                                     containing directory
    --flat-playlist                  Do not extract the videos of a playlist,
                                     only list them
    --no-flat-playlist               Extract the videos of a playlist
    --mark-watched                   Mark videos watched (YouTube only)
    --no-mark-watched                Do not mark videos watched (default)
    --no-colors                      Do not emit color codes in output
    --compat-options OPTS            Options that can help keep compatibility
                                     with youtube-dl and youtube-dlc
                                     configurations by reverting some of the
                                     changes made in yt-dlp. See "Differences in
                                     default behavior" for details

## Network Options:
    --proxy URL                      Use the specified HTTP/HTTPS/SOCKS proxy.
                                     To enable SOCKS proxy, specify a proper
                                     scheme. For example
                                     socks5://127.0.0.1:1080/. Pass in an empty
                                     string (--proxy "") for direct connection
    --socket-timeout SECONDS         Time to wait before giving up, in seconds
    --source-address IP              Client-side IP address to bind to
    -4, --force-ipv4                 Make all connections via IPv4
    -6, --force-ipv6                 Make all connections via IPv6

## Geo-restriction:
    --geo-verification-proxy URL     Use this proxy to verify the IP address for
                                     some geo-restricted sites. The default
                                     proxy specified by --proxy (or none, if the
                                     option is not present) is used for the
                                     actual downloading
    --geo-bypass                     Bypass geographic restriction via faking
                                     X-Forwarded-For HTTP header
    --no-geo-bypass                  Do not bypass geographic restriction via
                                     faking X-Forwarded-For HTTP header
    --geo-bypass-country CODE        Force bypass geographic restriction with
                                     explicitly provided two-letter ISO 3166-2
                                     country code
    --geo-bypass-ip-block IP_BLOCK   Force bypass geographic restriction with
                                     explicitly provided IP block in CIDR
                                     notation

## Video Selection:
    --playlist-start NUMBER          Playlist video to start at (default is 1)
    --playlist-end NUMBER            Playlist video to end at (default is last)
    --playlist-items ITEM_SPEC       Playlist video items to download. Specify
                                     indices of the videos in the playlist
                                     separated by commas like: "--playlist-items
                                     1,2,5,8" if you want to download videos
                                     indexed 1, 2, 5, 8 in the playlist. You can
                                     specify range: "--playlist-items
                                     1-3,7,10-13", it will download the videos
                                     at index 1, 2, 3, 7, 10, 11, 12 and 13
    --match-title REGEX              Download only matching titles (regex or
                                     caseless sub-string)
    --reject-title REGEX             Skip download for matching titles (regex or
                                     caseless sub-string)
    --max-downloads NUMBER           Abort after downloading NUMBER files
    --min-filesize SIZE              Do not download any videos smaller than
                                     SIZE (e.g. 50k or 44.6m)
    --max-filesize SIZE              Do not download any videos larger than SIZE
                                     (e.g. 50k or 44.6m)
    --date DATE                      Download only videos uploaded in this date.
                                     The date can be "YYYYMMDD" or in the format
                                     "(now|today)[+-][0-9](day|week|month|year)(s)?"
    --datebefore DATE                Download only videos uploaded on or before
                                     this date. The date formats accepted is the
                                     same as --date
    --dateafter DATE                 Download only videos uploaded on or after
                                     this date. The date formats accepted is the
                                     same as --date
    --min-views COUNT                Do not download any videos with less than
                                     COUNT views
    --max-views COUNT                Do not download any videos with more than
                                     COUNT views
    --match-filter FILTER            Generic video filter. Specify any key (see
                                     "OUTPUT TEMPLATE" for a list of available
                                     keys) to match if the key is present, !key
                                     to check if the key is not present,
                                     key>NUMBER (like "view_count > 12", also
                                     works with >=, <, <=, !=, =) to compare
                                     against a number, key = 'LITERAL' (like
                                     "uploader = 'Mike Smith'", also works with
                                     !=) to match against a string literal and &
                                     to require multiple matches. Values which
                                     are not known are excluded unless you put a
                                     question mark (?) after the operator. For
                                     example, to only match videos that have
                                     been liked more than 100 times and disliked
                                     less than 50 times (or the dislike
                                     functionality is not available at the given
                                     service), but who also have a description,
                                     use --match-filter "like_count > 100 &
                                     dislike_count <? 50 & description"
    --no-match-filter                Do not use generic video filter (default)
    --no-playlist                    Download only the video, if the URL refers
                                     to a video and a playlist
    --yes-playlist                   Download the playlist, if the URL refers to
                                     a video and a playlist
    --age-limit YEARS                Download only videos suitable for the given
                                     age
    --download-archive FILE          Download only videos not listed in the
                                     archive file. Record the IDs of all
                                     downloaded videos in it
    --break-on-existing              Stop the download process when encountering
                                     a file that is in the archive
    --break-on-reject                Stop the download process when encountering
                                     a file that has been filtered out
    --skip-playlist-after-errors N   Number of allowed failures until the rest
                                     of the playlist is skipped
    --no-download-archive            Do not use archive file (default)

## Download Options:
    -N, --concurrent-fragments N     Number of fragments of a dash/hlsnative
                                     video that should be download concurrently
                                     (default is 1)
    -r, --limit-rate RATE            Maximum download rate in bytes per second
                                     (e.g. 50K or 4.2M)
    --throttled-rate RATE            Minimum download rate in bytes per second
                                     below which throttling is assumed and the
                                     video data is re-extracted (e.g. 100K)
    -R, --retries RETRIES            Number of retries (default is 10), or
                                     "infinite"
    --fragment-retries RETRIES       Number of retries for a fragment (default
                                     is 10), or "infinite" (DASH, hlsnative and
                                     ISM)
    --skip-unavailable-fragments     Skip unavailable fragments for DASH,
                                     hlsnative and ISM (default)
                                     (Alias: --no-abort-on-unavailable-fragment)
    --abort-on-unavailable-fragment  Abort downloading if a fragment is unavailable
                                     (Alias: --no-skip-unavailable-fragments)
    --keep-fragments                 Keep downloaded fragments on disk after
                                     downloading is finished
    --no-keep-fragments              Delete downloaded fragments after
                                     downloading is finished (default)
    --buffer-size SIZE               Size of download buffer (e.g. 1024 or 16K)
                                     (default is 1024)
    --resize-buffer                  The buffer size is automatically resized
                                     from an initial value of --buffer-size
                                     (default)
    --no-resize-buffer               Do not automatically adjust the buffer size
    --http-chunk-size SIZE           Size of a chunk for chunk-based HTTP
                                     downloading (e.g. 10485760 or 10M) (default
                                     is disabled). May be useful for bypassing
                                     bandwidth throttling imposed by a webserver
                                     (experimental)
    --playlist-reverse               Download playlist videos in reverse order
    --no-playlist-reverse            Download playlist videos in default order
                                     (default)
    --playlist-random                Download playlist videos in random order
    --xattr-set-filesize             Set file xattribute ytdl.filesize with
                                     expected file size
<<<<<<< HEAD
    --hls-prefer-native              Use the native HLS downloader instead of
                                     ffmpeg
    --hls-prefer-ffmpeg              Use ffmpeg instead of the native HLS
                                     downloader
    --hls-use-mpegts                 Use the mpegts container for HLS videos,
                                     allowing to play the video while
                                     downloading (some players may not be able
                                     to play it)
    --external-downloader COMMAND    Use the specified external downloader.
                                     Currently supports
                                     aria2c,avconv,axel,curl,ffmpeg,httpie,wget
    --external-downloader-args ARGS  Give these arguments to the external
                                     downloader
    --get-comments                   Downloads comments for extractors that do not
                                     automatically scrape comments
=======
    --hls-use-mpegts                 Use the mpegts container for HLS videos;
                                     allowing some players to play the video
                                     while downloading, and reducing the chance
                                     of file corruption if download is
                                     interrupted. This is enabled by default for
                                     live streams
    --no-hls-use-mpegts              Do not use the mpegts container for HLS
                                     videos. This is default when not
                                     downloading live streams
    --downloader [PROTO:]NAME        Name or path of the external downloader to
                                     use (optionally) prefixed by the protocols
                                     (http, ftp, m3u8, dash, rstp, rtmp, mms) to
                                     use it for. Currently supports native,
                                     aria2c, avconv, axel, curl, ffmpeg, httpie,
                                     wget (Recommended: aria2c). You can use
                                     this option multiple times to set different
                                     downloaders for different protocols. For
                                     example, --downloader aria2c --downloader
                                     "dash,m3u8:native" will use aria2c for
                                     http/ftp downloads, and the native
                                     downloader for dash/m3u8 downloads
                                     (Alias: --external-downloader)
    --downloader-args NAME:ARGS      Give these arguments to the external
                                     downloader. Specify the downloader name and
                                     the arguments separated by a colon ":". You
                                     can use this option multiple times to give
                                     different arguments to different downloaders
                                     (Alias: --external-downloader-args)
>>>>>>> bc97cdae

## Filesystem Options:
    -a, --batch-file FILE            File containing URLs to download ('-' for
                                     stdin), one URL per line. Lines starting
                                     with '#', ';' or ']' are considered as
                                     comments and ignored
    -P, --paths TYPES:PATH           The paths where the files should be
                                     downloaded. Specify the type of file and
                                     the path separated by a colon ":". All the
                                     same types as --output are supported.
                                     Additionally, you can also provide "home"
                                     and "temp" paths. All intermediary files
                                     are first downloaded to the temp path and
                                     then the final files are moved over to the
                                     home path after download is finished. This
                                     option is ignored if --output is an
                                     absolute path
    -o, --output [TYPES:]TEMPLATE    Output filename template; see "OUTPUT
                                     TEMPLATE" for details
    --output-na-placeholder TEXT     Placeholder value for unavailable meta
                                     fields in output filename template
                                     (default: "NA")
    --restrict-filenames             Restrict filenames to only ASCII
                                     characters, and avoid "&" and spaces in
                                     filenames
    --no-restrict-filenames          Allow Unicode characters, "&" and spaces in
                                     filenames (default)
    --windows-filenames              Force filenames to be windows compatible
    --no-windows-filenames           Make filenames windows compatible only if
                                     using windows (default)
    --trim-filenames LENGTH          Limit the filename length (excluding
                                     extension) to the specified number of
                                     characters
    -w, --no-overwrites              Do not overwrite any files
    --force-overwrites               Overwrite all video and metadata files.
                                     This option includes --no-continue
    --no-force-overwrites            Do not overwrite the video, but overwrite
                                     related files (default)
    -c, --continue                   Resume partially downloaded files/fragments
                                     (default)
    --no-continue                    Do not resume partially downloaded
                                     fragments. If the file is not fragmented,
                                     restart download of the entire file
    --part                           Use .part files instead of writing directly
                                     into output file (default)
    --no-part                        Do not use .part files - write directly
                                     into output file
    --mtime                          Use the Last-modified header to set the
                                     file modification time (default)
    --no-mtime                       Do not use the Last-modified header to set
                                     the file modification time
    --write-description              Write video description to a .description
                                     file
    --no-write-description           Do not write video description (default)
    --write-info-json                Write video metadata to a .info.json file
                                     (this may contain personal information)
    --no-write-info-json             Do not write video metadata (default)
    --write-annotations              Write video annotations to a
                                     .annotations.xml file
    --no-write-annotations           Do not write video annotations (default)
    --write-playlist-metafiles       Write playlist metadata in addition to the
                                     video metadata when using --write-info-json,
                                     --write-description etc. (default)
    --no-write-playlist-metafiles    Do not write playlist metadata when using
                                     --write-info-json, --write-description etc.
    --clean-infojson                 Remove some private fields such as
                                     filenames from the infojson. Note that it
                                     could still contain some personal
                                     information (default)
    --no-clean-infojson              Write all fields to the infojson
    --write-comments                 Retrieve video comments to be placed in the
                                     infojson. The comments are fetched even
                                     without this option if the extraction is
                                     known to be quick (Alias: --get-comments)
    --no-write-comments              Do not retrieve video comments unless the
                                     extraction is known to be quick
                                     (Alias: --no-get-comments)
    --load-info-json FILE            JSON file containing the video information
                                     (created with the "--write-info-json"
                                     option)
    --cookies FILE                   File to read cookies from and dump cookie
                                     jar in
    --no-cookies                     Do not read/dump cookies (default)
    --cache-dir DIR                  Location in the filesystem where youtube-dl
                                     can store some downloaded information (such
                                     as client ids and signatures) permanently.
                                     By default $XDG_CACHE_HOME/youtube-dl or
                                     ~/.cache/youtube-dl
    --no-cache-dir                   Disable filesystem caching
    --rm-cache-dir                   Delete all filesystem cache files

## Thumbnail Options:
    --write-thumbnail                Write thumbnail image to disk
    --no-write-thumbnail             Do not write thumbnail image to disk
                                     (default)
    --write-all-thumbnails           Write all thumbnail image formats to disk
    --list-thumbnails                Simulate and list all available thumbnail
                                     formats

## Internet Shortcut Options:
    --write-link                     Write an internet shortcut file, depending
                                     on the current platform (.url, .webloc or
                                     .desktop). The URL may be cached by the OS
    --write-url-link                 Write a .url Windows internet shortcut. The
                                     OS caches the URL based on the file path
    --write-webloc-link              Write a .webloc macOS internet shortcut
    --write-desktop-link             Write a .desktop Linux internet shortcut

## Verbosity and Simulation Options:
    -q, --quiet                      Activate quiet mode
    --no-warnings                    Ignore warnings
    -s, --simulate                   Do not download the video and do not write
                                     anything to disk
    --ignore-no-formats-error        Ignore "No video formats" error. Usefull
                                     for extracting metadata even if the video
                                     is not actually available for download
                                     (experimental)
    --no-ignore-no-formats-error     Throw error when no downloadable video
                                     formats are found (default)
    --skip-download                  Do not download the video but write all
                                     related files (Alias: --no-download)
    -O, --print TEMPLATE             Simulate, quiet but print the given fields.
                                     Either a field name or similar formatting
                                     as the output template can be used
    -j, --dump-json                  Simulate, quiet but print JSON information.
                                     See "OUTPUT TEMPLATE" for a description of
                                     available keys
    -J, --dump-single-json           Simulate, quiet but print JSON information
                                     for each command-line argument. If the URL
                                     refers to a playlist, dump the whole
                                     playlist information in a single line
    --print-json                     Be quiet and print the video information as
                                     JSON (video is still being downloaded)
    --force-write-archive            Force download archive entries to be
                                     written as far as no errors occur, even if
                                     -s or another simulation option is used
                                     (Alias: --force-download-archive)
    --newline                        Output progress bar as new lines
    --no-progress                    Do not print progress bar
    --console-title                  Display progress in console titlebar
    -v, --verbose                    Print various debugging information
    --dump-pages                     Print downloaded pages encoded using base64
                                     to debug problems (very verbose)
    --write-pages                    Write downloaded intermediary pages to
                                     files in the current directory to debug
                                     problems
    --print-traffic                  Display sent and read HTTP traffic

## Workarounds:
    --encoding ENCODING              Force the specified encoding (experimental)
    --no-check-certificate           Suppress HTTPS certificate validation
    --prefer-insecure                Use an unencrypted connection to retrieve
                                     information about the video (Currently
                                     supported only for YouTube)
    --user-agent UA                  Specify a custom user agent
    --referer URL                    Specify a custom referer, use if the video
                                     access is restricted to one domain
    --add-header FIELD:VALUE         Specify a custom HTTP header and its value,
                                     separated by a colon ":". You can use this
                                     option multiple times
    --bidi-workaround                Work around terminals that lack
                                     bidirectional text support. Requires bidiv
                                     or fribidi executable in PATH
    --sleep-requests SECONDS         Number of seconds to sleep between requests
                                     during data extraction
    --sleep-interval SECONDS         Number of seconds to sleep before each
                                     download. This is the minimum time to sleep
                                     when used along with --max-sleep-interval
                                     (Alias: --min-sleep-interval)
    --max-sleep-interval SECONDS     Maximum number of seconds to sleep. Can
                                     only be used along with --min-sleep-interval
    --sleep-subtitles SECONDS        Number of seconds to sleep before each
                                     subtitle download

## Video Format Options:
    -f, --format FORMAT              Video format code, see "FORMAT SELECTION"
                                     for more details
    -S, --format-sort SORTORDER      Sort the formats by the fields given, see
                                     "Sorting Formats" for more details
    --S-force, --format-sort-force   Force user specified sort order to have
                                     precedence over all fields, see "Sorting
                                     Formats" for more details
    --no-format-sort-force           Some fields have precedence over the user
                                     specified sort order (default), see
                                     "Sorting Formats" for more details
    --video-multistreams             Allow multiple video streams to be merged
                                     into a single file
    --no-video-multistreams          Only one video stream is downloaded for
                                     each output file (default)
    --audio-multistreams             Allow multiple audio streams to be merged
                                     into a single file
    --no-audio-multistreams          Only one audio stream is downloaded for
                                     each output file (default)
    --prefer-free-formats            Prefer video formats with free containers
                                     over non-free ones of same quality. Use
                                     with "-S ext" to strictly prefer free
                                     containers irrespective of quality
    --no-prefer-free-formats         Don't give any special preference to free
                                     containers (default)
    --check-formats                  Check that the formats selected are
                                     actually downloadable (Experimental)
    -F, --list-formats               List all available formats of requested
                                     videos
    --merge-output-format FORMAT     If a merge is required (e.g.
                                     bestvideo+bestaudio), output to given
                                     container format. One of mkv, mp4, ogg,
                                     webm, flv. Ignored if no merge is required
    --allow-unplayable-formats       Allow unplayable formats to be listed and
                                     downloaded. All video post-processing will
                                     also be turned off
    --no-allow-unplayable-formats    Do not allow unplayable formats to be
                                     listed or downloaded (default)

## Subtitle Options:
    --write-subs                     Write subtitle file
    --no-write-subs                  Do not write subtitle file (default)
    --write-auto-subs                Write automatically generated subtitle file
                                     (Alias: --write-automatic-subs)
    --no-write-auto-subs             Do not write auto-generated subtitles
                                     (default) (Alias: --no-write-automatic-subs)
    --list-subs                      List all available subtitles for the video
    --sub-format FORMAT              Subtitle format, accepts formats
                                     preference, for example: "srt" or
                                     "ass/srt/best"
    --sub-langs LANGS                Languages of the subtitles to download (can
                                     be regex) or "all" separated by commas.
                                     (Eg: --sub-langs en.*,ja) You can prefix
                                     the language code with a "-" to exempt it
                                     from the requested languages. (Eg: --sub-
                                     langs all,-live_chat) Use --list-subs for a
                                     list of available language tags

## Authentication Options:
    -u, --username USERNAME          Login with this account ID
    -p, --password PASSWORD          Account password. If this option is left
                                     out, yt-dlp will ask interactively
    -2, --twofactor TWOFACTOR        Two-factor authentication code
    -n, --netrc                      Use .netrc authentication data
    --video-password PASSWORD        Video password (vimeo, youku)
<<<<<<< HEAD

## Adobe Pass Options:
=======
>>>>>>> bc97cdae
    --ap-mso MSO                     Adobe Pass multiple-system operator (TV
                                     provider) identifier, use --ap-list-mso for
                                     a list of available MSOs
    --ap-username USERNAME           Multiple-system operator account login
    --ap-password PASSWORD           Multiple-system operator account password.
                                     If this option is left out, yt-dlp will ask
                                     interactively
    --ap-list-mso                    List all supported multiple-system
                                     operators

## Post-Processing Options:
    -x, --extract-audio              Convert video files to audio-only files
                                     (requires ffmpeg and ffprobe)
    --audio-format FORMAT            Specify audio format to convert the audio
                                     to when -x is used. Currently supported
                                     formats are: best (default) or one of
                                     aac|flac|mp3|m4a|opus|vorbis|wav
    --audio-quality QUALITY          Specify ffmpeg audio quality, insert a
                                     value between 0 (better) and 9 (worse) for
                                     VBR or a specific bitrate like 128K
                                     (default 5)
<<<<<<< HEAD
    --recode-video FORMAT            Encode the video to another format if
                                     necessary (currently supported:
                                     mp4|flv|ogg|webm|mkv|avi)
    --remux FORMAT                   Remux the media to another container 
                                     format if not already in that format
                                     (eg. mkv, mp4, m4a)
                                     You can specify multiple rules, eg.
                                     "aac>m4a/mov>mp4/mkv" will remux aac to m4a,
                                     mov to mp4 and if the format was neither of
                                     them then it'll fall back to mkv.
    --postprocessor-args ARGS        Give these arguments to the postprocessor
    -k, --keep-video                 Keep the video file on disk after the post-
                                     processing; the video is erased by default
    --no-post-overwrites             Do not overwrite post-processed files; the
                                     post-processed files are overwritten by
                                     default
=======
    --remux-video FORMAT             Remux the video into another container if
                                     necessary (currently supported: mp4|mkv|flv
                                     |webm|mov|avi|mp3|mka|m4a|ogg|opus). If
                                     target container does not support the
                                     video/audio codec, remuxing will fail. You
                                     can specify multiple rules; Eg.
                                     "aac>m4a/mov>mp4/mkv" will remux aac to
                                     m4a, mov to mp4 and anything else to mkv.
    --recode-video FORMAT            Re-encode the video into another format if
                                     re-encoding is necessary. The syntax and
                                     supported formats are the same as --remux-video
    --postprocessor-args NAME:ARGS   Give these arguments to the postprocessors.
                                     Specify the postprocessor/executable name
                                     and the arguments separated by a colon ":"
                                     to give the argument to the specified
                                     postprocessor/executable. Supported PP are:
                                     Merger, ExtractAudio, SplitChapters,
                                     Metadata, EmbedSubtitle, EmbedThumbnail,
                                     SubtitlesConvertor, ThumbnailsConvertor,
                                     VideoRemuxer, VideoConvertor, SponSkrub,
                                     FixupStretched, FixupM4a, FixupM3u8,
                                     FixupTimestamp and FixupDuration. The
                                     supported executables are: AtomicParsley,
                                     FFmpeg, FFprobe, and SponSkrub. You can
                                     also specify "PP+EXE:ARGS" to give the
                                     arguments to the specified executable only
                                     when being used by the specified
                                     postprocessor. Additionally, for
                                     ffmpeg/ffprobe, "_i"/"_o" can be appended
                                     to the prefix optionally followed by a
                                     number to pass the argument before the
                                     specified input/output file. Eg: --ppa
                                     "Merger+ffmpeg_i1:-v quiet". You can use
                                     this option multiple times to give
                                     different arguments to different
                                     postprocessors. (Alias: --ppa)
    -k, --keep-video                 Keep the intermediate video file on disk
                                     after post-processing
    --no-keep-video                  Delete the intermediate video file after
                                     post-processing (default)
    --post-overwrites                Overwrite post-processed files (default)
    --no-post-overwrites             Do not overwrite post-processed files
>>>>>>> bc97cdae
    --embed-subs                     Embed subtitles in the video (only for mp4,
                                     webm and mkv videos)
    --no-embed-subs                  Do not embed subtitles (default)
    --embed-thumbnail                Embed thumbnail in the video as cover art
    --no-embed-thumbnail             Do not embed thumbnail (default)
    --embed-metadata                 Embed metadata including chapter markers
                                     (if supported by the format) to the video
                                     file (Alias: --add-metadata)
    --no-embed-metadata              Do not write metadata (default)
                                     (Alias: --no-add-metadata)
    --parse-metadata FROM:TO         Parse additional metadata like title/artist
                                     from other fields; see "MODIFYING METADATA"
                                     for details
    --xattrs                         Write metadata to the video file's xattrs
                                     (using dublin core and xdg standards)
    --fixup POLICY                   Automatically correct known faults of the
                                     file. One of never (do nothing), warn (only
                                     emit a warning), detect_or_warn (the
                                     default; fix file if we can, warn
                                     otherwise), force (try fixing even if file
                                     already exists
    --ffmpeg-location PATH           Location of the ffmpeg binary; either the
                                     path to the binary or its containing
                                     directory
    --exec CMD                       Execute a command on the file after
                                     downloading and post-processing. Similar
                                     syntax to the output template can be used
                                     to pass any field as arguments to the
                                     command. An additional field "filepath"
                                     that contains the final path of the
                                     downloaded file is also available. If no
                                     fields are passed, "%(filepath)s" is
                                     appended to the end of the command
    --convert-subs FORMAT            Convert the subtitles to another format
                                     (currently supported: srt|vtt|ass|lrc)
                                     (Alias: --convert-subtitles)
    --convert-thumbnails FORMAT      Convert the thumbnails to another format
                                     (currently supported: jpg|png)
    --split-chapters                 Split video into multiple files based on
                                     internal chapters. The "chapter:" prefix
                                     can be used with "--paths" and "--output"
                                     to set the output filename for the split
                                     files. See "OUTPUT TEMPLATE" for details
    --no-split-chapters              Do not split video based on chapters
                                     (default)

## SponSkrub (SponsorBlock) Options:
[SponSkrub](https://github.com/yt-dlp/SponSkrub) is a utility to
    mark/remove sponsor segments from downloaded YouTube videos using
    [SponsorBlock API](https://sponsor.ajay.app)

    --sponskrub                      Use sponskrub to mark sponsored sections.
                                     This is enabled by default if the sponskrub
                                     binary exists (Youtube only)
    --no-sponskrub                   Do not use sponskrub
    --sponskrub-cut                  Cut out the sponsor sections instead of
                                     simply marking them
    --no-sponskrub-cut               Simply mark the sponsor sections, not cut
                                     them out (default)
    --sponskrub-force                Run sponskrub even if the video was already
                                     downloaded
    --no-sponskrub-force             Do not cut out the sponsor sections if the
                                     video was already downloaded (default)
    --sponskrub-location PATH        Location of the sponskrub binary; either
                                     the path to the binary or its containing
                                     directory

## Extractor Options:
    --extractor-retries RETRIES      Number of retries for known extractor
                                     errors (default is 3), or "infinite"
    --allow-dynamic-mpd              Process dynamic DASH manifests (default)
                                     (Alias: --no-ignore-dynamic-mpd)
    --ignore-dynamic-mpd             Do not process dynamic DASH manifests
                                     (Alias: --no-allow-dynamic-mpd)
    --hls-split-discontinuity        Split HLS playlists to different formats at
                                     discontinuities such as ad breaks
    --no-hls-split-discontinuity     Do not split HLS playlists to different
                                     formats at discontinuities such as ad
                                     breaks (default)
    --extractor-args KEY:ARGS        Pass these arguments to the extractor. See
                                     "EXTRACTOR ARGUMENTS" for details. You can
                                     use this option multiple times to give
                                     different arguments to different extractors

# CONFIGURATION

You can configure yt-dlp by placing any supported command line option to a configuration file. The configuration is loaded from the following locations:

1. **Main Configuration**: The file given by `--config-location`
1. **Portable Configuration**: `yt-dlp.conf` in the same directory as the bundled binary. If you are running from source-code (`<root dir>/yt_dlp/__main__.py`), the root directory is used instead.
1. **Home Configuration**: `yt-dlp.conf` in the home path given by `-P "home:<path>"`, or in the current directory if no such path is given
1. **User Configuration**:
    * `%XDG_CONFIG_HOME%/yt-dlp/config` (recommended on Linux/macOS)
    * `%XDG_CONFIG_HOME%/yt-dlp.conf`
    * `%APPDATA%/yt-dlp/config` (recommended on Windows)
    * `%APPDATA%/yt-dlp/config.txt`
    * `~/yt-dlp.conf`
    * `~/yt-dlp.conf.txt`

    Note that `~` points to `C:\Users\<user name>` on windows. Also, `%XDG_CONFIG_HOME%` defaults to `~/.config` if undefined
1. **System Configuration**: `/etc/yt-dlp.conf`

For example, with the following configuration file yt-dlp will always extract the audio, not copy the mtime, use a proxy and save all videos under `YouTube` directory in your home directory:
```
# Lines starting with # are comments

# Always extract audio
-x

# Do not copy the mtime
--no-mtime

# Use this proxy
--proxy 127.0.0.1:3128

# Save all videos under YouTube directory in your home directory
-o ~/YouTube/%(title)s.%(ext)s
```

Note that options in configuration file are just the same options aka switches used in regular command line calls; thus there **must be no whitespace** after `-` or `--`, e.g. `-o` or `--proxy` but not `- o` or `-- proxy`.

You can use `--ignore-config` if you want to disable all configuration files for a particular yt-dlp run. If `--ignore-config` is found inside any configuration file, no further configuration will be loaded. For example, having the option in the portable configuration file prevents loading of user and system configurations. Additionally, (for backward compatibility) if `--ignore-config` is found inside the system configuration file, the user configuration is not loaded.

### Authentication with `.netrc` file

You may also want to configure automatic credentials storage for extractors that support authentication (by providing login and password with `--username` and `--password`) in order not to pass credentials as command line arguments on every yt-dlp execution and prevent tracking plain text passwords in the shell command history. You can achieve this using a [`.netrc` file](https://stackoverflow.com/tags/.netrc/info) on a per extractor basis. For that you will need to create a `.netrc` file in your `$HOME` and restrict permissions to read/write by only you:
```
touch $HOME/.netrc
chmod a-rwx,u+rw $HOME/.netrc
```
After that you can add credentials for an extractor in the following format, where *extractor* is the name of the extractor in lowercase:
```
machine <extractor> login <login> password <password>
```
For example:
```
machine youtube login myaccount@gmail.com password my_youtube_password
machine twitch login my_twitch_account_name password my_twitch_password
```
To activate authentication with the `.netrc` file you should pass `--netrc` to yt-dlp or place it in the [configuration file](#configuration).

On Windows you may also need to setup the `%HOME%` environment variable manually. For example:
```
set HOME=%USERPROFILE%
```

# OUTPUT TEMPLATE

The `-o` option is used to indicate a template for the output file names while `-P` option is used to specify the path each type of file should be saved to.

**tl;dr:** [navigate me to examples](#output-template-examples).

The simplest usage of `-o` is not to set any template arguments when downloading a single file, like in `yt-dlp -o funny_video.flv "https://some/video"` (hard-coding file extension like this is _not_ recommended and could break some post-processing).

It may however also contain special sequences that will be replaced when downloading each video. The special sequences may be formatted according to [python string formatting operations](https://docs.python.org/2/library/stdtypes.html#string-formatting). For example, `%(NAME)s` or `%(NAME)05d`. To clarify, that is a percent symbol followed by a name in parentheses, followed by formatting operations.

The field names themselves (the part inside the parenthesis) can also have some special formatting:
1. **Object traversal**: The dictionaries and lists available in metadata can be traversed by using a `.` (dot) separator. You can also do python slicing using `:`. Eg: `%(tags.0)s`, `%(subtitles.en.-1.ext)`, `%(id.3:7:-1)s`. Note that the fields that become available using this method are not listed below. Use `-j` to see such fields
1. **Addition**: Addition and subtraction of numeric fields can be done using `+` and `-` respectively. Eg: `%(playlist_index+10)03d`, `%(n_entries+1-playlist_index)d`
1. **Date/time Formatting**: Date/time fields can be formatted according to [strftime formatting](https://docs.python.org/3/library/datetime.html#strftime-and-strptime-format-codes) by specifying it separated from the field name using a `>`. Eg: `%(duration>%H-%M-%S)s`, `%(upload_date>%Y-%m-%d)s`, `%(epoch-3600>%H-%M-%S)s`
1. **Default**: A default value can be specified for when the field is empty using a `|` seperator. This overrides `--output-na-template`. Eg: `%(uploader|Unknown)s`

To summarize, the general syntax for a field is:
```
%(name[.keys][addition][>strf][|default])[flags][width][.precision][length]type
```

Additionally, you can set different output templates for the various metadata files separately from the general output template by specifying the type of file followed by the template separated by a colon `:`. The different file types supported are `subtitle`, `thumbnail`, `description`, `annotation`, `infojson`, `pl_thumbnail`, `pl_description`, `pl_infojson`, `chapter`. For example, `-o '%(title)s.%(ext)s' -o 'thumbnail:%(title)s\%(title)s.%(ext)s'`  will put the thumbnails in a folder with the same name as the video.

The available fields are:

 - `id` (string): Video identifier
 - `title` (string): Video title
 - `url` (string): Video URL
 - `ext` (string): Video filename extension
 - `alt_title` (string): A secondary title of the video
 - `description` (string): The description of the video
 - `display_id` (string): An alternative identifier for the video
 - `uploader` (string): Full name of the video uploader
 - `license` (string): License name the video is licensed under
 - `creator` (string): The creator of the video
 - `release_date` (string): The date (YYYYMMDD) when the video was released
 - `timestamp` (numeric): UNIX timestamp of the moment the video became available
 - `upload_date` (string): Video upload date (YYYYMMDD)
 - `uploader_id` (string): Nickname or id of the video uploader
 - `channel` (string): Full name of the channel the video is uploaded on
 - `channel_id` (string): Id of the channel
 - `location` (string): Physical location where the video was filmed
 - `duration` (numeric): Length of the video in seconds
 - `duration_string` (string): Length of the video (HH:mm:ss)
 - `view_count` (numeric): How many users have watched the video on the platform
 - `like_count` (numeric): Number of positive ratings of the video
 - `dislike_count` (numeric): Number of negative ratings of the video
 - `repost_count` (numeric): Number of reposts of the video
 - `average_rating` (numeric): Average rating give by users, the scale used depends on the webpage
 - `comment_count` (numeric): Number of comments on the video (For some extractors, comments are only downloaded at the end, and so this field cannot be used)
 - `age_limit` (numeric): Age restriction for the video (years)
 - `is_live` (boolean): Whether this video is a live stream or a fixed-length video
 - `was_live` (boolean): Whether this video was originally a live stream
 - `playable_in_embed` (string): Whether this video is allowed to play in embedded players on other sites
 - `availability` (string): Whether the video is 'private', 'premium_only', 'subscriber_only', 'needs_auth', 'unlisted' or 'public'
 - `start_time` (numeric): Time in seconds where the reproduction should start, as specified in the URL
 - `end_time` (numeric): Time in seconds where the reproduction should end, as specified in the URL
 - `format` (string): A human-readable description of the format
 - `format_id` (string): Format code specified by `--format`
 - `format_note` (string): Additional info about the format
 - `width` (numeric): Width of the video
 - `height` (numeric): Height of the video
 - `resolution` (string): Textual description of width and height
 - `tbr` (numeric): Average bitrate of audio and video in KBit/s
 - `abr` (numeric): Average audio bitrate in KBit/s
 - `acodec` (string): Name of the audio codec in use
 - `asr` (numeric): Audio sampling rate in Hertz
 - `vbr` (numeric): Average video bitrate in KBit/s
 - `fps` (numeric): Frame rate
 - `vcodec` (string): Name of the video codec in use
 - `container` (string): Name of the container format
 - `filesize` (numeric): The number of bytes, if known in advance
 - `filesize_approx` (numeric): An estimate for the number of bytes
 - `protocol` (string): The protocol that will be used for the actual download
 - `extractor` (string): Name of the extractor
 - `extractor_key` (string): Key name of the extractor
 - `epoch` (numeric): Unix epoch when creating the file
 - `autonumber` (numeric): Number that will be increased with each download, starting at `--autonumber-start`
 - `playlist` (string): Name or id of the playlist that contains the video
 - `playlist_index` (numeric): Index of the video in the playlist padded with leading zeros according to the total length of the playlist
 - `playlist_id` (string): Playlist identifier
 - `playlist_title` (string): Playlist title
 - `playlist_uploader` (string): Full name of the playlist uploader
 - `playlist_uploader_id` (string): Nickname or id of the playlist uploader
 - `webpage_url` (string): A URL to the video webpage which if given to yt-dlp should allow to get the same result again
 - `original_url` (string): The URL given by the user (or same as `webpage_url` for playlist entries)

Available for the video that belongs to some logical chapter or section:

 - `chapter` (string): Name or title of the chapter the video belongs to
 - `chapter_number` (numeric): Number of the chapter the video belongs to
 - `chapter_id` (string): Id of the chapter the video belongs to

Available for the video that is an episode of some series or programme:

 - `series` (string): Title of the series or programme the video episode belongs to
 - `season` (string): Title of the season the video episode belongs to
 - `season_number` (numeric): Number of the season the video episode belongs to
 - `season_id` (string): Id of the season the video episode belongs to
 - `episode` (string): Title of the video episode
 - `episode_number` (numeric): Number of the video episode within a season
 - `episode_id` (string): Id of the video episode

Available for the media that is a track or a part of a music album:

 - `track` (string): Title of the track
 - `track_number` (numeric): Number of the track within an album or a disc
 - `track_id` (string): Id of the track
 - `artist` (string): Artist(s) of the track
 - `genre` (string): Genre(s) of the track
 - `album` (string): Title of the album the track belongs to
 - `album_type` (string): Type of the album
 - `album_artist` (string): List of all artists appeared on the album
 - `disc_number` (numeric): Number of the disc or other physical medium the track belongs to
 - `release_year` (numeric): Year (YYYY) when the album was released

Available for `chapter:` prefix when using `--split-chapters` for videos with internal chapters:

 - `section_title` (string): Title of the chapter
 - `section_number` (numeric): Number of the chapter within the file
 - `section_start` (numeric): Start time of the chapter in seconds
 - `section_end` (numeric): End time of the chapter in seconds

Available only when used in `--print`:

 - `urls` (string): The URLs of all requested formats, one in each line
 - `filename` (string): Name of the video file. Note that the actual filename may be different due to post-processing. Use `--exec echo` to get the name after all postprocessing is complete

Each aforementioned sequence when referenced in an output template will be replaced by the actual value corresponding to the sequence name. Note that some of the sequences are not guaranteed to be present since they depend on the metadata obtained by a particular extractor. Such sequences will be replaced with placeholder value provided with `--output-na-placeholder` (`NA` by default).

For example for `-o %(title)s-%(id)s.%(ext)s` and an mp4 video with title `yt-dlp test video` and id `BaW_jenozKc`, this will result in a `yt-dlp test video-BaW_jenozKc.mp4` file created in the current directory.

For numeric sequences you can use numeric related formatting, for example, `%(view_count)05d` will result in a string with view count padded with zeros up to 5 characters, like in `00042`.

Output templates can also contain arbitrary hierarchical path, e.g. `-o '%(playlist)s/%(playlist_index)s - %(title)s.%(ext)s'` which will result in downloading each video in a directory corresponding to this path template. Any missing directory will be automatically created for you.

To use percent literals in an output template use `%%`. To output to stdout use `-o -`.

The current default template is `%(title)s [%(id)s].%(ext)s`.

In some cases, you don't want special characters such as 中, spaces, or &, such as when transferring the downloaded filename to a Windows system or the filename through an 8bit-unsafe channel. In these cases, add the `--restrict-filenames` flag to get a shorter title:

#### Output template and Windows batch files

If you are using an output template inside a Windows batch file then you must escape plain percent characters (`%`) by doubling, so that `-o "%(title)s-%(id)s.%(ext)s"` should become `-o "%%(title)s-%%(id)s.%%(ext)s"`. However you should not touch `%`'s that are not plain characters, e.g. environment variables for expansion should stay intact: `-o "C:\%HOMEPATH%\Desktop\%%(title)s.%%(ext)s"`.

#### Output template examples

Note that on Windows you need to use double quotes instead of single.

```bash
$ yt-dlp --get-filename -o '%(title)s.%(ext)s' BaW_jenozKc
youtube-dl test video ''_ä↭𝕐.mp4    # All kinds of weird characters

$ yt-dlp --get-filename -o '%(title)s.%(ext)s' BaW_jenozKc --restrict-filenames
youtube-dl_test_video_.mp4          # A simple file name

# Download YouTube playlist videos in separate directory indexed by video order in a playlist
$ yt-dlp -o '%(playlist)s/%(playlist_index)s - %(title)s.%(ext)s' https://www.youtube.com/playlist?list=PLwiyx1dc3P2JR9N8gQaQN_BCvlSlap7re

# Download YouTube playlist videos in separate directories according to their uploaded year
$ yt-dlp -o '%(upload_date>%Y)s/%(title)s.%(ext)s' https://www.youtube.com/playlist?list=PLwiyx1dc3P2JR9N8gQaQN_BCvlSlap7re

# Download all playlists of YouTube channel/user keeping each playlist in separate directory:
$ yt-dlp -o '%(uploader)s/%(playlist)s/%(playlist_index)s - %(title)s.%(ext)s' https://www.youtube.com/user/TheLinuxFoundation/playlists

# Download Udemy course keeping each chapter in separate directory under MyVideos directory in your home
$ yt-dlp -u user -p password -P '~/MyVideos' -o '%(playlist)s/%(chapter_number)s - %(chapter)s/%(title)s.%(ext)s' https://www.udemy.com/java-tutorial/

# Download entire series season keeping each series and each season in separate directory under C:/MyVideos
$ yt-dlp -P "C:/MyVideos" -o "%(series)s/%(season_number)s - %(season)s/%(episode_number)s - %(episode)s.%(ext)s" https://videomore.ru/kino_v_detalayah/5_sezon/367617

# Stream the video being downloaded to stdout
$ yt-dlp -o - BaW_jenozKc
```

# FORMAT SELECTION

By default, yt-dlp tries to download the best available quality if you **don't** pass any options.
This is generally equivalent to using `-f bestvideo*+bestaudio/best`. However, if multiple audiostreams is enabled (`--audio-multistreams`), the default format changes to `-f bestvideo+bestaudio/best`. Similarly, if ffmpeg is unavailable, or if you use yt-dlp to stream to `stdout` (`-o -`), the default becomes `-f best/bestvideo+bestaudio`.

The general syntax for format selection is `-f FORMAT` (or `--format FORMAT`) where `FORMAT` is a *selector expression*, i.e. an expression that describes format or formats you would like to download.

**tl;dr:** [navigate me to examples](#format-selection-examples).

The simplest case is requesting a specific format, for example with `-f 22` you can download the format with format code equal to 22. You can get the list of available format codes for particular video using `--list-formats` or `-F`. Note that these format codes are extractor specific.

You can also use a file extension (currently `3gp`, `aac`, `flv`, `m4a`, `mp3`, `mp4`, `ogg`, `wav`, `webm` are supported) to download the best quality format of a particular file extension served as a single file, e.g. `-f webm` will download the best quality format with the `webm` extension served as a single file.

You can also use special names to select particular edge case formats:

 - `all`: Select all formats
 - `mergeall`: Select and merge all formats (Must be used with `--audio-multistreams`, `--video-multistreams` or both)
 - `b*`, `best*`: Select the best quality format irrespective of whether it contains video or audio
 - `w*`, `worst*`: Select the worst quality format irrespective of whether it contains video or audio
 - `b`, `best`: Select the best quality format that contains both video and audio. Equivalent to `best*[vcodec!=none][acodec!=none]`
 - `w`, `worst`: Select the worst quality format that contains both video and audio. Equivalent to `worst*[vcodec!=none][acodec!=none]`
 - `bv`, `bestvideo`: Select the best quality video-only format. Equivalent to `best*[acodec=none]`
 - `wv`, `worstvideo`: Select the worst quality video-only format. Equivalent to `worst*[acodec=none]`
 - `bv*`, `bestvideo*`: Select the best quality format that contains video. It may also contain audio. Equivalent to `best*[vcodec!=none]`
 - `wv*`, `worstvideo*`: Select the worst quality format that contains video. It may also contain audio. Equivalent to `worst*[vcodec!=none]`
 - `ba`, `bestaudio`: Select the best quality audio-only format. Equivalent to `best*[vcodec=none]`
 - `wa`, `worstaudio`: Select the worst quality audio-only format. Equivalent to `worst*[vcodec=none]`
 - `ba*`, `bestaudio*`: Select the best quality format that contains audio. It may also contain video. Equivalent to `best*[acodec!=none]`
 - `wa*`, `worstaudio*`: Select the worst quality format that contains audio. It may also contain video. Equivalent to `worst*[acodec!=none]`

For example, to download the worst quality video-only format you can use `-f worstvideo`. It is however recommended not to use `worst` and related options. When your format selector is `worst`, the format which is worst in all respects is selected. Most of the time, what you actually want is the video with the smallest filesize instead. So it is generally better to use `-f best -S +size,+br,+res,+fps` instead of `-f worst`. See [sorting formats](#sorting-formats) for more details.

You can select the n'th best format of a type by using `best<type>.<n>`. For example, `best.2` will select the 2nd best combined format. Similarly, `bv*.3` will select the 3rd best format that contains a video stream.

If you want to download multiple videos and they don't have the same formats available, you can specify the order of preference using slashes. Note that formats on the left hand side are preferred, for example `-f 22/17/18` will download format 22 if it's available, otherwise it will download format 17 if it's available, otherwise it will download format 18 if it's available, otherwise it will complain that no suitable formats are available for download.

If you want to download several formats of the same video use a comma as a separator, e.g. `-f 22,17,18` will download all these three formats, of course if they are available. Or a more sophisticated example combined with the precedence feature: `-f 136/137/mp4/bestvideo,140/m4a/bestaudio`.

You can merge the video and audio of multiple formats into a single file using `-f <format1>+<format2>+...` (requires ffmpeg installed), for example `-f bestvideo+bestaudio` will download the best video-only format, the best audio-only format and mux them together with ffmpeg. If `--no-video-multistreams` is used, all formats with a video stream except the first one are ignored. Similarly, if `--no-audio-multistreams` is used, all formats with an audio stream except the first one are ignored. For example, `-f bestvideo+best+bestaudio` will download and merge all 3 given formats. The resulting file will have 2 video streams and 2 audio streams. But `-f bestvideo+best+bestaudio --no-video-multistreams` will download and merge only `bestvideo` and `bestaudio`. `best` is ignored since another format containing a video stream (`bestvideo`) has already been selected. The order of the formats is therefore important. `-f best+bestaudio --no-audio-multistreams` will download and merge both formats while `-f bestaudio+best --no-audio-multistreams` will ignore `best` and download only `bestaudio`.

## Filtering Formats

You can also filter the video formats by putting a condition in brackets, as in `-f "best[height=720]"` (or `-f "[filesize>10M]"`).

The following numeric meta fields can be used with comparisons `<`, `<=`, `>`, `>=`, `=` (equals), `!=` (not equals):

 - `filesize`: The number of bytes, if known in advance
 - `width`: Width of the video, if known
 - `height`: Height of the video, if known
 - `tbr`: Average bitrate of audio and video in KBit/s
 - `abr`: Average audio bitrate in KBit/s
 - `vbr`: Average video bitrate in KBit/s
 - `asr`: Audio sampling rate in Hertz
 - `fps`: Frame rate

Also filtering work for comparisons `=` (equals), `^=` (starts with), `$=` (ends with), `*=` (contains) and following string meta fields:

 - `ext`: File extension
 - `acodec`: Name of the audio codec in use
 - `vcodec`: Name of the video codec in use
 - `container`: Name of the container format
 - `protocol`: The protocol that will be used for the actual download, lower-case (`http`, `https`, `rtsp`, `rtmp`, `rtmpe`, `mms`, `f4m`, `ism`, `http_dash_segments`, `m3u8`, or `m3u8_native`)
 - `format_id`: A short description of the format
 - `language`: Language code

Any string comparison may be prefixed with negation `!` in order to produce an opposite comparison, e.g. `!*=` (does not contain).

Note that none of the aforementioned meta fields are guaranteed to be present since this solely depends on the metadata obtained by particular extractor, i.e. the metadata offered by the website. Any other field made available by the extractor can also be used for filtering.

Formats for which the value is not known are excluded unless you put a question mark (`?`) after the operator. You can combine format filters, so `-f "[height<=?720][tbr>500]"` selects up to 720p videos (or videos where the height is not known) with a bitrate of at least 500 KBit/s. You can also use the filters with `all` to download all formats that satisfy the filter. For example, `-f "all[vcodec=none]"` selects all audio-only formats.

Format selectors can also be grouped using parentheses, for example if you want to download the best mp4 and webm formats with a height lower than 480 you can use `-f '(mp4,webm)[height<480]'`.

## Sorting Formats

You can change the criteria for being considered the `best` by using `-S` (`--format-sort`). The general format for this is `--format-sort field1,field2...`. The available fields are:

 - `hasvid`: Gives priority to formats that has a video stream
 - `hasaud`: Gives priority to formats that has a audio stream
 - `ie_pref`: The format preference as given by the extractor
 - `lang`: Language preference as given by the extractor
 - `quality`: The quality of the format as given by the extractor
 - `source`: Preference of the source as given by the extractor
 - `proto`: Protocol used for download (`https`/`ftps` > `http`/`ftp` > `m3u8_native`/`m3u8` > `http_dash_segments`> `websocket_frag` > other > `mms`/`rtsp` > unknown > `f4f`/`f4m`)
 - `vcodec`: Video Codec (`av01` > `vp9.2` > `vp9` > `h265` > `h264` > `vp8` > `h263` > `theora` > other > unknown)
 - `acodec`: Audio Codec (`opus` > `vorbis` > `aac` > `mp4a` > `mp3` > `ac3` > `dts` > other > unknown)
 - `codec`: Equivalent to `vcodec,acodec`
 - `vext`: Video Extension (`mp4` > `webm` > `flv` > other > unknown). If `--prefer-free-formats` is used, `webm` is prefered.
 - `aext`: Audio Extension (`m4a` > `aac` > `mp3` > `ogg` > `opus` > `webm` > other > unknown). If `--prefer-free-formats` is used, the order changes to `opus` > `ogg` > `webm` > `m4a` > `mp3` > `aac`.
 - `ext`: Equivalent to `vext,aext`
 - `filesize`: Exact filesize, if know in advance. This will be unavailable for mu38 and DASH formats.
 - `fs_approx`: Approximate filesize calculated from the manifests
 - `size`: Exact filesize if available, otherwise approximate filesize
 - `height`: Height of video
 - `width`: Width of video
 - `res`: Video resolution, calculated as the smallest dimension.
 - `fps`: Framerate of video
 - `tbr`: Total average bitrate in KBit/s
 - `vbr`: Average video bitrate in KBit/s
 - `abr`: Average audio bitrate in KBit/s
 - `br`: Equivalent to using `tbr,vbr,abr`
 - `asr`: Audio sample rate in Hz

Note that any other **numerical** field made available by the extractor can also be used. All fields, unless specified otherwise, are sorted in descending order. To reverse this, prefix the field with a `+`. Eg: `+res` prefers format with the smallest resolution. Additionally, you can suffix a preferred value for the fields, separated by a `:`. Eg: `res:720` prefers larger videos, but no larger than 720p and the smallest video if there are no videos less than 720p. For `codec` and `ext`, you can provide two preferred values, the first for video and the second for audio. Eg: `+codec:avc:m4a` (equivalent to `+vcodec:avc,+acodec:m4a`) sets the video codec preference to `h264` > `h265` > `vp9` > `vp9.2` > `av01` > `vp8` > `h263` > `theora` and audio codec preference to `mp4a` > `aac` > `vorbis` > `opus` > `mp3` > `ac3` > `dts`. You can also make the sorting prefer the nearest values to the provided by using `~` as the delimiter. Eg: `filesize~1G` prefers the format with filesize closest to 1 GiB.

The fields `hasvid`, `ie_pref`, `lang` are always given highest priority in sorting, irrespective of the user-defined order. This behaviour can be changed by using `--force-format-sort`. Apart from these, the default order used is: `quality,res,fps,codec:vp9.2,size,br,asr,proto,ext,hasaud,source,id`. Note that the extractors may override this default order, but they cannot override the user-provided order.

If your format selector is `worst`, the last item is selected after sorting. This means it will select the format that is worst in all respects. Most of the time, what you actually want is the video with the smallest filesize instead. So it is generally better to use `-f best -S +size,+br,+res,+fps`.

**Tip**: You can use the `-v -F` to see how the formats have been sorted (worst to best).

## Format Selection examples

Note that on Windows you may need to use double quotes instead of single.

```bash
# Download and merge the best video-only format and the best audio-only format,
# or download the best combined format if video-only format is not available
$ yt-dlp -f 'bv+ba/b'

# Download best format that contains video,
# and if it doesn't already have an audio stream, merge it with best audio-only format
$ yt-dlp -f 'bv*+ba/b'

# Same as above
$ yt-dlp

# Download the best video-only format and the best audio-only format without merging them
# For this case, an output template should be used since
# by default, bestvideo and bestaudio will have the same file name.
$ yt-dlp -f 'bv,ba' -o '%(title)s.f%(format_id)s.%(ext)s'

# Download and merge the best format that has a video stream,
# and all audio-only formats into one file
$ yt-dlp -f 'bv*+mergeall[vcodec=none]' --audio-multistreams

# Download and merge the best format that has a video stream,
# and the best 2 audio-only formats into one file
$ yt-dlp -f 'bv*+ba+ba.2' --audio-multistreams


# The following examples show the old method (without -S) of format selection
# and how to use -S to achieve a similar but (generally) better result

# Download the worst video available (old method)
$ yt-dlp -f 'wv*+wa/w'

# Download the best video available but with the smallest resolution
$ yt-dlp -S '+res'

# Download the smallest video available
$ yt-dlp -S '+size,+br'



# Download the best mp4 video available, or the best video if no mp4 available
$ yt-dlp -f 'bv*[ext=mp4]+ba[ext=m4a]/b[ext=mp4] / bv*+ba/b'

# Download the best video with the best extension
# (For video, mp4 > webm > flv. For audio, m4a > aac > mp3 ...)
$ yt-dlp -S 'ext'



# Download the best video available but no better than 480p,
# or the worst video if there is no video under 480p
$ yt-dlp -f 'bv*[height<=480]+ba/b[height<=480] / wv*+ba/w'

# Download the best video available with the largest height but no better than 480p,
# or the best video with the smallest resolution if there is no video under 480p
$ yt-dlp -S 'height:480'

# Download the best video available with the largest resolution but no better than 480p,
# or the best video with the smallest resolution if there is no video under 480p
# Resolution is determined by using the smallest dimension.
# So this works correctly for vertical videos as well
$ yt-dlp -S 'res:480'



# Download the best video (that also has audio) but no bigger than 50 MB,
# or the worst video (that also has audio) if there is no video under 50 MB
$ yt-dlp -f 'b[filesize<50M] / w'

# Download largest video (that also has audio) but no bigger than 50 MB,
# or the smallest video (that also has audio) if there is no video under 50 MB
$ yt-dlp -f 'b' -S 'filesize:50M'

# Download best video (that also has audio) that is closest in size to 50 MB
$ yt-dlp -f 'b' -S 'filesize~50M'



# Download best video available via direct link over HTTP/HTTPS protocol,
# or the best video available via any protocol if there is no such video
$ yt-dlp -f '(bv*+ba/b)[protocol^=http][protocol!*=dash] / (bv*+ba/b)'

# Download best video available via the best protocol
# (https/ftps > http/ftp > m3u8_native > m3u8 > http_dash_segments ...)
$ yt-dlp -S 'proto'



# Download the best video with h264 codec, or the best video if there is no such video
$ yt-dlp -f '(bv*+ba/b)[vcodec^=avc1] / (bv*+ba/b)'

# Download the best video with best codec no better than h264,
# or the best video with worst codec if there is no such video
$ yt-dlp -S 'codec:h264'

# Download the best video with worst codec no worse than h264,
# or the best video with best codec if there is no such video
$ yt-dlp -S '+codec:h264'



# More complex examples

# Download the best video no better than 720p preferring framerate greater than 30,
# or the worst video (still preferring framerate greater than 30) if there is no such video
$ yt-dlp -f '((bv*[fps>30]/bv*)[height<=720]/(wv*[fps>30]/wv*)) + ba / (b[fps>30]/b)[height<=720]/(w[fps>30]/w)'

# Download the video with the largest resolution no better than 720p,
# or the video with the smallest resolution available if there is no such video,
# preferring larger framerate for formats with the same resolution
$ yt-dlp -S 'res:720,fps'



# Download the video with smallest resolution no worse than 480p,
# or the video with the largest resolution available if there is no such video,
# preferring better codec and then larger total bitrate for the same resolution
$ yt-dlp -S '+res:480,codec,br'
```

# MODIFYING METADATA

The metadata obtained the the extractors can be modified by using `--parse-metadata FROM:TO`. The general syntax is to give the name of a field or a template (with similar syntax to [output template](#output-template)) to extract data from, and the format to interpret it as, separated by a colon `:`. Either a [python regular expression](https://docs.python.org/3/library/re.html#regular-expression-syntax) with named capture groups or a similar syntax to the [output template](#output-template) (only `%(field)s` formatting is supported) can be used for `TO`. The option can be used multiple times to parse and modify various fields.

Note that any field created by this can be used in the [output template](#output-template) and will also affect the media file's metadata added when using `--add-metadata`.

This option also has a few special uses:
* You can use this to change the metadata that is embedded in the media file. To do this, set the value of the corresponding field with a `meta_` prefix. For example, any value you set to `meta_description` field will be added to the `description` field in the file. You can use this to set a different "description" and "synopsis", for example
* You can download an additional URL based on the metadata of the currently downloaded video. To do this, set the field `additional_urls` to the URL that you want to download. Eg: `--parse-metadata "description:(?P<additional_urls>https?://www\.vimeo\.com/\d+)` will download the first vimeo video found in the description

## Modifying metadata examples

Note that on Windows you may need to use double quotes instead of single.

```bash
# Interpret the title as "Artist - Title"
$ yt-dlp --parse-metadata 'title:%(artist)s - %(title)s'

# Regex example
$ yt-dlp --parse-metadata 'description:Artist - (?P<artist>.+)'

# Set title as "Series name S01E05"
$ yt-dlp --parse-metadata '%(series)s S%(season_number)02dE%(episode_number)02d:%(title)s'

# Set "comment" field in video metadata using description instead of webpage_url
$ yt-dlp --parse-metadata 'description:(?s)(?P<meta_comment>.+)' --add-metadata

```

# EXTRACTOR ARGUMENTS

Some extractors accept additional arguments which can be passed using `--extractor-args KEY:ARGS`. `ARGS` is a `;` (semicolon) seperated string of `ARG=VAL1,VAL2`. Eg: `--extractor-args youtube:skip=dash,hls`

The following extractors use this feature:
* **youtube**
    * `skip`: `hls` or `dash` (or both) to skip download of the respective manifests
    * `player_client`: `web` (default) or `android` (force use the android client fallbacks for video extraction)
    * `player_skip`: `configs` - skip requests if applicable for client configs and use defaults

NOTE: These options may be changed/removed in the future without concern for backward compatibility

# PLUGINS

Plugins are loaded from `<root-dir>/ytdlp_plugins/<type>/__init__.py`. Currently only `extractor` plugins are supported. Support for `downloader` and `postprocessor` plugins may be added in the future. See [ytdlp_plugins](ytdlp_plugins) for example.

**Note**: `<root-dir>` is the directory of the binary (`<root-dir>/yt-dlp`), or the root directory of the module if you are running directly from source-code (`<root dir>/yt_dlp/__main__.py`)

# DEPRECATED OPTIONS

These are all the deprecated options and the current alternative to achieve the same effect

#### Not recommended
While these options still work, their use is not recommended since there are other alternatives to achieve the same

    --get-description                --print description
    --get-duration                   --print duration_string
    --get-filename                   --print filename
    --get-format                     --print format
    --get-id                         --print id
    --get-thumbnail                  --print thumbnail
    -e, --get-title                  --print title
    -g, --get-url                    --print urls
    --all-formats                    -f all
    --all-subs                       --sub-langs all --write-subs
    --autonumber-size NUMBER         Use string formatting. Eg: %(autonumber)03d
    --autonumber-start NUMBER        Use internal field formatting like %(autonumber+NUMBER)s
    --metadata-from-title FORMAT     --parse-metadata "%(title)s:FORMAT"
    --hls-prefer-native              --downloader "m3u8:native"
    --hls-prefer-ffmpeg              --downloader "m3u8:ffmpeg"
    --list-formats-old               --compat-options list-formats (Alias: --no-list-formats-as-table)
    --list-formats-as-table          --compat-options -list-formats [Default] (Alias: --no-list-formats-old)
    --sponskrub-args ARGS            --ppa "sponskrub:ARGS"
    --youtube-skip-dash-manifest     --extractor-args "youtube:skip=dash" (Alias: --no-youtube-include-dash-manifest)
    --youtube-skip-hls-manifest      --extractor-args "youtube:skip=hls" (Alias: --no-youtube-include-hls-manifest)
    --youtube-include-dash-manifest  Default (Alias: --no-youtube-skip-dash-manifest)
    --youtube-include-hls-manifest   Default (Alias: --no-youtube-skip-hls-manifest)
    --test                           Used by developers for testing extractors. Not intended for the end user
    --youtube-print-sig-code         Used for testing youtube signatures


#### Old aliases
These are aliases that are no longer documented for various reasons

    --avconv-location                --ffmpeg-location
    --cn-verification-proxy URL      --geo-verification-proxy URL
    --dump-headers                   --print-traffic
    --dump-intermediate-pages        --dump-pages
    --force-write-download-archive   --force-write-archive
    --load-info                      --load-info-json
    --no-split-tracks                --no-split-chapters
    --no-write-srt                   --no-write-subs
    --prefer-unsecure                --prefer-insecure
    --rate-limit RATE                --limit-rate RATE
    --split-tracks                   --split-chapters
    --srt-lang LANGS                 --sub-langs LANGS
    --trim-file-names LENGTH         --trim-filenames LENGTH
    --write-srt                      --write-subs
    --yes-overwrites                 --force-overwrites

#### No longer supported
These options may no longer work as intended

    --prefer-avconv                  avconv is not officially supported by yt-dlp (Alias: --no-prefer-ffmpeg)
    --prefer-ffmpeg                  Default (Alias: --no-prefer-avconv)
    -C, --call-home                  Not implemented
    --no-call-home                   Default
    --include-ads                    No longer supported
    --no-include-ads                 Default

#### Removed
These options were deprecated since 2014 and have now been entirely removed

    --id                             -o "%(id)s.%(ext)s"
    -A, --auto-number                -o "%(autonumber)s-%(id)s.%(ext)s"
    -t, --title                      -o "%(title)s-%(id)s.%(ext)s"
    -l, --literal                    -o accepts literal names


# MORE
For FAQ, Developer Instructions etc., see the [original README](https://github.com/ytdl-org/youtube-dl#faq)<|MERGE_RESOLUTION|>--- conflicted
+++ resolved
@@ -1,4 +1,3 @@
-<<<<<<< HEAD
 Niconico-based fork of youtube-dl
 
 Requires Python 3.7+, and `websockets` module installed (`pip install -r requirements.txt`)
@@ -60,149 +59,6 @@
 - [EMBEDDING YOUTUBE-DL](#embedding-youtube-dl)
 - [BUGS](#bugs)
 - [COPYRIGHT](#copyright)
-=======
-<div align="center">
-
-# YT-DLP
-A command-line program to download videos from YouTube and many other [video platforms](supportedsites.md)
-
-<!-- GHA doesn't have for-the-badge style
-[![CI Status](https://github.com/yt-dlp/yt-dlp/workflows/Core%20Tests/badge.svg?branch=master)](https://github.com/yt-dlp/yt-dlp/actions)
--->
-[![Release version](https://img.shields.io/github/v/release/yt-dlp/yt-dlp?color=brightgreen&label=Release&style=for-the-badge)](https://github.com/yt-dlp/yt-dlp/releases/latest)
-[![License: Unlicense](https://img.shields.io/badge/License-Unlicense-blue.svg?style=for-the-badge)](LICENSE)
-[![Doc Status](https://readthedocs.org/projects/yt-dlp/badge/?version=latest&style=for-the-badge)](https://yt-dlp.readthedocs.io)
-[![Discord](https://img.shields.io/discord/807245652072857610?color=blue&label=discord&logo=discord&style=for-the-badge)](https://discord.gg/H5MNcFW63r)
-[![Commits](https://img.shields.io/github/commit-activity/m/yt-dlp/yt-dlp?label=commits&style=for-the-badge)](https://github.com/yt-dlp/yt-dlp/commits)
-[![Last Commit](https://img.shields.io/github/last-commit/yt-dlp/yt-dlp/master?style=for-the-badge)](https://github.com/yt-dlp/yt-dlp/commits)
-[![Downloads](https://img.shields.io/github/downloads/yt-dlp/yt-dlp/total?style=for-the-badge&color=blue)](https://github.com/yt-dlp/yt-dlp/releases/latest)
-[![PyPi Downloads](https://img.shields.io/pypi/dm/yt-dlp?label=PyPi&style=for-the-badge)](https://pypi.org/project/yt-dlp)
-
-</div>
-
-yt-dlp is a [youtube-dl](https://github.com/ytdl-org/youtube-dl) fork based on the now inactive [youtube-dlc](https://github.com/blackjack4494/yt-dlc). The main focus of this project is adding new features and patches while also keeping up to date with the original project
-
-* [NEW FEATURES](#new-features)
-    * [Differences in default behavior](#differences-in-default-behavior)
-* [INSTALLATION](#installation)
-    * [Update](#update)
-    * [Dependencies](#dependencies)
-    * [Compile](#compile)
-* [USAGE AND OPTIONS](#usage-and-options)
-    * [General Options](#general-options)
-    * [Network Options](#network-options)
-    * [Geo-restriction](#geo-restriction)
-    * [Video Selection](#video-selection)
-    * [Download Options](#download-options)
-    * [Filesystem Options](#filesystem-options)
-    * [Thumbnail Options](#thumbnail-options)
-    * [Internet Shortcut Options](#internet-shortcut-options)
-    * [Verbosity and Simulation Options](#verbosity-and-simulation-options)
-    * [Workarounds](#workarounds)
-    * [Video Format Options](#video-format-options)
-    * [Subtitle Options](#subtitle-options)
-    * [Authentication Options](#authentication-options)
-    * [Post-processing Options](#post-processing-options)
-    * [SponSkrub (SponsorBlock) Options](#sponskrub-sponsorblock-options)
-    * [Extractor Options](#extractor-options)
-* [CONFIGURATION](#configuration)
-    * [Authentication with .netrc file](#authentication-with-netrc-file)
-* [OUTPUT TEMPLATE](#output-template)
-    * [Output template and Windows batch files](#output-template-and-windows-batch-files)
-    * [Output template examples](#output-template-examples)
-* [FORMAT SELECTION](#format-selection)
-    * [Filtering Formats](#filtering-formats)
-    * [Sorting Formats](#sorting-formats)
-    * [Format Selection examples](#format-selection-examples)
-* [MODIFYING METADATA](#modifying-metadata)
-    * [Modifying metadata examples](#modifying-metadata-examples)
-* [EXTRACTOR ARGUMENTS](#extractor-arguments)
-* [PLUGINS](#plugins)
-* [DEPRECATED OPTIONS](#deprecated-options)
-* [MORE](#more)
-</div>
-
-
-# NEW FEATURES
-The major new features from the latest release of [blackjack4494/yt-dlc](https://github.com/blackjack4494/yt-dlc) are:
-
-* **[SponSkrub Integration](#sponskrub-sponsorblock-options)**: You can use [SponSkrub](https://github.com/yt-dlp/SponSkrub) to mark/remove sponsor sections in youtube videos by utilizing the [SponsorBlock](https://sponsor.ajay.app) API
-
-* **[Format Sorting](#sorting-formats)**: The default format sorting options have been changed so that higher resolution and better codecs will be now preferred instead of simply using larger bitrate. Furthermore, you can now specify the sort order using `-S`. This allows for much easier format selection that what is possible by simply using `--format` ([examples](#format-selection-examples))
-
-* **Merged with youtube-dl [commit/379f52a](https://github.com/ytdl-org/youtube-dl/commit/379f52a4954013767219d25099cce9e0f9401961)**: (v2021.06.06) You get all the latest features and patches of [youtube-dl](https://github.com/ytdl-org/youtube-dl) in addition to all the features of [youtube-dlc](https://github.com/blackjack4494/yt-dlc)
-
-* **Merged with animelover1984/youtube-dl**: You get most of the features and improvements from [animelover1984/youtube-dl](https://github.com/animelover1984/youtube-dl) including `--write-comments`, `BiliBiliSearch`, `BilibiliChannel`, Embedding thumbnail in mp4/ogg/opus, playlist infojson etc. Note that the NicoNico improvements are not available. See [#31](https://github.com/yt-dlp/yt-dlp/pull/31) for details.
-
-* **Youtube improvements**:
-    * All Feeds (`:ytfav`, `:ytwatchlater`, `:ytsubs`, `:ythistory`, `:ytrec`) supports downloading multiple pages of content
-    * Search (`ytsearch:`, `ytsearchdate:`), search URLs and in-channel search works
-    * Mixes supports downloading multiple pages of content
-    * Redirect channel's home URL automatically to `/video` to preserve the old behaviour
-    * `255kbps` audio is extracted from youtube music if premium cookies are given
-    * Youtube music Albums, channels etc can be downloaded
-
-* **Split video by chapters**: Videos can be split into multiple files based on chapters using `--split-chapters`
-
-* **Multi-threaded fragment downloads**: Download multiple fragments of m3u8/mpd videos in parallel. Use `--concurrent-fragments` (`-N`) option to set the number of threads used
-
-* **Aria2c with HLS/DASH**: You can use `aria2c` as the external downloader for DASH(mpd) and HLS(m3u8) formats
-
-* **New extractors**: AnimeLab, Philo MSO, Rcs, Gedi, bitwave.tv, mildom, audius, zee5, mtv.it, wimtv, pluto.tv, niconico users, discoveryplus.in, mediathek, NFHSNetwork, nebula, ukcolumn, whowatch, MxplayerShow, parlview (au), YoutubeWebArchive, fancode, Saitosan, ShemarooMe, telemundo, VootSeries, SonyLIVSeries, HotstarSeries, VidioPremier, VidioLive
-
-* **Fixed extractors**: archive.org, roosterteeth.com, skyit, instagram, itv, SouthparkDe, spreaker, Vlive, akamai, ina, rumble, tennistv, amcnetworks, la7 podcasts, linuxacadamy, nitter, twitcasting, viu, crackle, curiositystream, mediasite, rmcdecouverte, sonyliv, tubi, tenplay, patreon
-
-* **Subtitle extraction from manifests**: Subtitles can be extracted from streaming media manifests. See [commit/be6202f](https://github.com/yt-dlp/yt-dlp/commit/be6202f12b97858b9d716e608394b51065d0419f) for details
-
-* **Multiple paths and output templates**: You can give different [output templates](#output-template) and download paths for different types of files. You can also set a temporary path where intermediary files are downloaded to using `--paths` (`-P`)
-
-* **Portable Configuration**: Configuration files are automatically loaded from the home and root directories. See [configuration](#configuration) for details
-
-* **Output template improvements**: Output templates can now have date-time formatting, numeric offsets, object traversal etc. See [output template](#output-template) for details. Even more advanced operations can also be done with the help of `--parse-metadata`
-
-* **Other new options**: `--sleep-requests`, `--convert-thumbnails`, `--write-link`, `--force-download-archive`, `--force-overwrites`, `--break-on-reject` etc
-
-* **Improvements**: Multiple `--postprocessor-args` and `--downloader-args`, faster archive checking, more [format selection options](#format-selection) etc
-
-* **Plugin extractors**: Extractors can be loaded from an external file. See [plugins](#plugins) for details
-
-* **Self-updater**: The releases can be updated using `yt-dlp -U`
-
-
-See [changelog](Changelog.md) or [commits](https://github.com/yt-dlp/yt-dlp/commits) for the full list of changes
-
-
-**PS**: Some of these changes are already in youtube-dlc, but are still unreleased. See [this](Changelog.md#unreleased-changes-in-blackjack4494yt-dlc) for details
-
-If you are coming from [youtube-dl](https://github.com/ytdl-org/youtube-dl), the amount of changes are very large. Compare [options](#options) and [supported sites](supportedsites.md) with youtube-dl's to get an idea of the massive number of features/patches [youtube-dlc](https://github.com/blackjack4494/yt-dlc) has accumulated.
-
-### Differences in default behavior
-
-Some of yt-dlp's default options are different from that of youtube-dl and youtube-dlc.
-
-* The options `--id`, `--auto-number` (`-A`), `--title` (`-t`) and `--literal` (`-l`), no longer work. See [removed options](#Removed) for details
-* `avconv` is not supported as as an alternative to `ffmpeg`
-* The default [output template](#output-template) is `%(title)s [%(id)s].%(ext)s`. There is no real reason for this change. This was changed before yt-dlp was ever made public and now there are no plans to change it back to `%(title)s.%(id)s.%(ext)s`. Instead, you may use `--compat-options filename`
-* The default [format sorting](sorting-formats) is different from youtube-dl and prefers higher resolution and better codecs rather than higher bitrates. You can use the `--format-sort` option to change this to any order you prefer, or use `--compat-options format-sort` to use youtube-dl's sorting order
-* The default format selector is `bv*+ba/b`. This means that if a combined video + audio format that is better than the best video-only format is found, the former will be prefered. Use `-f bv+ba/b` or `--compat-options format-spec` to revert this
-* Unlike youtube-dlc, yt-dlp does not allow merging multiple audio/video streams into one file by default (since this conflicts with the use of `-f bv*+ba`). If needed, this feature must be enabled using `--audio-multistreams` and `--video-multistreams`. You can also use `--compat-options multistreams` to enable both
-* `--ignore-errors` is enabled by default. Use `--abort-on-error` or `--compat-options abort-on-error` to abort on errors instead
-* When writing metadata files such as thumbnails, description or infojson, the same information (if available) is also written for playlists. Use `--no-write-playlist-metafiles` or `--compat-options no-playlist-metafiles` to not write these files
-* `--add-metadata` attaches the `infojson` to `mkv` files in addition to writing the metadata when used with `--write-infojson`. Use `--compat-options no-attach-info-json` to revert this
-* `playlist_index` behaves differently when used with options like `--playlist-reverse` and `--playlist-items`. See [#302](https://github.com/yt-dlp/yt-dlp/issues/302) for details. You can use `--compat-options playlist-index` if you want to keep the earlier behavior
-* The output of `-F` is listed in a new format. Use `--compat-options list-formats` to revert this
-* Youtube live chat (if available) is considered as a subtitle. Use `--sub-langs all,-live_chat` to download all subtitles except live chat. You can also use `--compat-options no-live-chat` to prevent live chat from downloading
-* Youtube channel URLs are automatically redirected to `/video`. Append a `/featured` to the URL to download only the videos in the home page. If the channel does not have a videos tab, we try to download the equivalent `UU` playlist instead. Also, `/live` URLs raise an error if there are no live videos instead of silently downloading the entire channel. You may use `--compat-options no-youtube-channel-redirect` to revert all these redirections
-* Unavailable videos are also listed for youtube playlists. Use `--compat-options no-youtube-unavailable-videos` to remove this
-* If `ffmpeg` is used as the downloader, the downloading and merging of formats happen in a single step when possible. Use `--compat-options no-direct-merge` to revert this
-* Thumbnail embedding in `mp4` is done with mutagen if possible. Use `--compat-options embed-thumbnail-atomicparsley` to force the use of AtomicParsley instead
-
-For ease of use, a few more compat options are available:
-* `--compat-options all`: Use all compat options
-* `--compat-options youtube-dl`: Same as `--compat-options all,-multistreams`
-* `--compat-options youtube-dlc`: Same as `--compat-options all,-no-live-chat,-no-youtube-channel-redirect`
-
->>>>>>> bc97cdae
 
 # INSTALLATION
 yt-dlp is not platform specific. So it should work on your Unix box, on Windows or on macOS
@@ -473,7 +329,6 @@
     --playlist-random                Download playlist videos in random order
     --xattr-set-filesize             Set file xattribute ytdl.filesize with
                                      expected file size
-<<<<<<< HEAD
     --hls-prefer-native              Use the native HLS downloader instead of
                                      ffmpeg
     --hls-prefer-ffmpeg              Use ffmpeg instead of the native HLS
@@ -489,36 +344,6 @@
                                      downloader
     --get-comments                   Downloads comments for extractors that do not
                                      automatically scrape comments
-=======
-    --hls-use-mpegts                 Use the mpegts container for HLS videos;
-                                     allowing some players to play the video
-                                     while downloading, and reducing the chance
-                                     of file corruption if download is
-                                     interrupted. This is enabled by default for
-                                     live streams
-    --no-hls-use-mpegts              Do not use the mpegts container for HLS
-                                     videos. This is default when not
-                                     downloading live streams
-    --downloader [PROTO:]NAME        Name or path of the external downloader to
-                                     use (optionally) prefixed by the protocols
-                                     (http, ftp, m3u8, dash, rstp, rtmp, mms) to
-                                     use it for. Currently supports native,
-                                     aria2c, avconv, axel, curl, ffmpeg, httpie,
-                                     wget (Recommended: aria2c). You can use
-                                     this option multiple times to set different
-                                     downloaders for different protocols. For
-                                     example, --downloader aria2c --downloader
-                                     "dash,m3u8:native" will use aria2c for
-                                     http/ftp downloads, and the native
-                                     downloader for dash/m3u8 downloads
-                                     (Alias: --external-downloader)
-    --downloader-args NAME:ARGS      Give these arguments to the external
-                                     downloader. Specify the downloader name and
-                                     the arguments separated by a colon ":". You
-                                     can use this option multiple times to give
-                                     different arguments to different downloaders
-                                     (Alias: --external-downloader-args)
->>>>>>> bc97cdae
 
 ## Filesystem Options:
     -a, --batch-file FILE            File containing URLs to download ('-' for
@@ -758,11 +583,6 @@
     -2, --twofactor TWOFACTOR        Two-factor authentication code
     -n, --netrc                      Use .netrc authentication data
     --video-password PASSWORD        Video password (vimeo, youku)
-<<<<<<< HEAD
-
-## Adobe Pass Options:
-=======
->>>>>>> bc97cdae
     --ap-mso MSO                     Adobe Pass multiple-system operator (TV
                                      provider) identifier, use --ap-list-mso for
                                      a list of available MSOs
@@ -784,24 +604,6 @@
                                      value between 0 (better) and 9 (worse) for
                                      VBR or a specific bitrate like 128K
                                      (default 5)
-<<<<<<< HEAD
-    --recode-video FORMAT            Encode the video to another format if
-                                     necessary (currently supported:
-                                     mp4|flv|ogg|webm|mkv|avi)
-    --remux FORMAT                   Remux the media to another container 
-                                     format if not already in that format
-                                     (eg. mkv, mp4, m4a)
-                                     You can specify multiple rules, eg.
-                                     "aac>m4a/mov>mp4/mkv" will remux aac to m4a,
-                                     mov to mp4 and if the format was neither of
-                                     them then it'll fall back to mkv.
-    --postprocessor-args ARGS        Give these arguments to the postprocessor
-    -k, --keep-video                 Keep the video file on disk after the post-
-                                     processing; the video is erased by default
-    --no-post-overwrites             Do not overwrite post-processed files; the
-                                     post-processed files are overwritten by
-                                     default
-=======
     --remux-video FORMAT             Remux the video into another container if
                                      necessary (currently supported: mp4|mkv|flv
                                      |webm|mov|avi|mp3|mka|m4a|ogg|opus). If
@@ -844,7 +646,6 @@
                                      post-processing (default)
     --post-overwrites                Overwrite post-processed files (default)
     --no-post-overwrites             Do not overwrite post-processed files
->>>>>>> bc97cdae
     --embed-subs                     Embed subtitles in the video (only for mp4,
                                      webm and mkv videos)
     --no-embed-subs                  Do not embed subtitles (default)
