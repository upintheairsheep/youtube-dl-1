--- conflicted
+++ resolved
@@ -18,21 +18,13 @@
 
 <!--
 Carefully read and work through this check list in order to prevent the most common mistakes and misuse of youtube-dl:
-<<<<<<< HEAD
-- First of, make sure you are using the latest version of youtube-dl. Run `youtube-dl --version` and ensure your version is 2020.02.16. If it's not, see https://yt-dl.org/update on how to update. Issues with outdated version will be REJECTED.
-=======
 - First of, make sure you are using the latest version of youtube-dl. Run `youtube-dl --version` and ensure your version is 2020.03.24. If it's not, see https://yt-dl.org/update on how to update. Issues with outdated version will be REJECTED.
->>>>>>> 049c0486
 - Search the bugtracker for similar site feature requests: http://yt-dl.org/search-issues. DO NOT post duplicates.
 - Finally, put x into all relevant boxes (like this [x])
 -->
 
 - [ ] I'm reporting a site feature request
-<<<<<<< HEAD
-- [ ] I've verified that I'm running youtube-dl version **2020.02.16**
-=======
 - [ ] I've verified that I'm running youtube-dl version **2020.03.24**
->>>>>>> 049c0486
 - [ ] I've searched the bugtracker for similar site feature requests including closed ones
 
 
