---
name: Site support request
about: Request support for a new site
title: ''
labels: 'site-support-request'
---

<!--

######################################################################
  WARNING!
  IGNORING THE FOLLOWING TEMPLATE WILL RESULT IN ISSUE CLOSED AS INCOMPLETE
######################################################################

-->


## Checklist

<!--
Carefully read and work through this check list in order to prevent the most common mistakes and misuse of youtube-dl:
<<<<<<< HEAD
- First of, make sure you are using the latest version of youtube-dl. Run `youtube-dl --version` and ensure your version is 2020.05.08. If it's not, see https://yt-dl.org/update on how to update. Issues with outdated version will be REJECTED.
=======
- First of, make sure you are using the latest version of youtube-dl. Run `youtube-dl --version` and ensure your version is 2020.06.16.1. If it's not, see https://yt-dl.org/update on how to update. Issues with outdated version will be REJECTED.
>>>>>>> 2391941f
- Make sure that all provided video/audio/playlist URLs (if any) are alive and playable in a browser.
- Make sure that site you are requesting is not dedicated to copyright infringement, see https://yt-dl.org/copyright-infringement. youtube-dl does not support such sites. In order for site support request to be accepted all provided example URLs should not violate any copyrights.
- Search the bugtracker for similar site support requests: http://yt-dl.org/search-issues. DO NOT post duplicates.
- Finally, put x into all relevant boxes (like this [x])
-->

- [ ] I'm reporting a new site support request
<<<<<<< HEAD
- [ ] I've verified that I'm running youtube-dl version **2020.05.08**
=======
- [ ] I've verified that I'm running youtube-dl version **2020.06.16.1**
>>>>>>> 2391941f
- [ ] I've checked that all provided URLs are alive and playable in a browser
- [ ] I've checked that none of provided URLs violate any copyrights
- [ ] I've searched the bugtracker for similar site support requests including closed ones


## Example URLs

<!--
Provide all kinds of example URLs support for which should be included. Replace following example URLs by yours.
-->

- Single video: https://www.youtube.com/watch?v=BaW_jenozKc
- Single video: https://youtu.be/BaW_jenozKc
- Playlist: https://www.youtube.com/playlist?list=PL4lCao7KL_QFVb7Iudeipvc2BCavECqzc


## Description

<!--
Provide any additional information.
If work on your issue requires account credentials please provide them or explain how one can obtain them.
-->

WRITE DESCRIPTION HERE<|MERGE_RESOLUTION|>--- conflicted
+++ resolved
@@ -19,11 +19,7 @@
 
 <!--
 Carefully read and work through this check list in order to prevent the most common mistakes and misuse of youtube-dl:
-<<<<<<< HEAD
-- First of, make sure you are using the latest version of youtube-dl. Run `youtube-dl --version` and ensure your version is 2020.05.08. If it's not, see https://yt-dl.org/update on how to update. Issues with outdated version will be REJECTED.
-=======
 - First of, make sure you are using the latest version of youtube-dl. Run `youtube-dl --version` and ensure your version is 2020.06.16.1. If it's not, see https://yt-dl.org/update on how to update. Issues with outdated version will be REJECTED.
->>>>>>> 2391941f
 - Make sure that all provided video/audio/playlist URLs (if any) are alive and playable in a browser.
 - Make sure that site you are requesting is not dedicated to copyright infringement, see https://yt-dl.org/copyright-infringement. youtube-dl does not support such sites. In order for site support request to be accepted all provided example URLs should not violate any copyrights.
 - Search the bugtracker for similar site support requests: http://yt-dl.org/search-issues. DO NOT post duplicates.
@@ -31,11 +27,7 @@
 -->
 
 - [ ] I'm reporting a new site support request
-<<<<<<< HEAD
-- [ ] I've verified that I'm running youtube-dl version **2020.05.08**
-=======
 - [ ] I've verified that I'm running youtube-dl version **2020.06.16.1**
->>>>>>> 2391941f
 - [ ] I've checked that all provided URLs are alive and playable in a browser
 - [ ] I've checked that none of provided URLs violate any copyrights
 - [ ] I've searched the bugtracker for similar site support requests including closed ones
