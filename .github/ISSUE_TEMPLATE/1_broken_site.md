--- conflicted
+++ resolved
@@ -18,14 +18,7 @@
 
 <!--
 Carefully read and work through this check list in order to prevent the most common mistakes and misuse of youtube-dl:
-<<<<<<< HEAD
-- First of, make sure you are using the latest version of youtube-dl. Run `youtube-dl --version` and ensure your version is 2020.05.08. If it's not, see https://yt-dl.org/update on how to update. Issues with outdated version will be REJECTED.
-=======
-- First of, make sure you are using the latest version of youtube-dl. Run `youtube-dl --version` and ensure your version is 2020.06.16.1. If it's not, see https://yt-dl.org/update on how to update. Issues with outdated version will be REJECTED.
->>>>>>> upstream/master
-=======
 - First of, make sure you are using the latest version of youtube-dl. Run `youtube-dl --version` and ensure your version is 2020.07.28. If it's not, see https://yt-dl.org/update on how to update. Issues with outdated version will be REJECTED.
->>>>>>> 10709fc7
 - Make sure that all provided video/audio/playlist URLs (if any) are alive and playable in a browser.
 - Make sure that all URLs and arguments with special characters are properly quoted or escaped as explained in http://yt-dl.org/escape.
 - Search the bugtracker for similar issues: http://yt-dl.org/search-issues. DO NOT post duplicates.
