--- conflicted
+++ resolved
@@ -18,11 +18,7 @@
 
 <!--
 Carefully read and work through this check list in order to prevent the most common mistakes and misuse of youtube-dl:
-<<<<<<< HEAD
-- First of, make sure you are using the latest version of youtube-dl. Run `youtube-dl --version` and ensure your version is 2020.02.16. If it's not, see https://yt-dl.org/update on how to update. Issues with outdated version will be REJECTED.
-=======
-- First of, make sure you are using the latest version of youtube-dl. Run `youtube-dl --version` and ensure your version is 2020.03.24. If it's not, see https://yt-dl.org/update on how to update. Issues with outdated version will be REJECTED.
->>>>>>> 049c0486
+- First of all, make sure you are using the latest version of youtube-dl. Run `youtube-dl --version` and ensure your version is 2020.03.24. If it's not, see https://yt-dl.org/update on how to update. Issues with outdated version will be REJECTED.
 - Make sure that all provided video/audio/playlist URLs (if any) are alive and playable in a browser.
 - Make sure that all URLs and arguments with special characters are properly quoted or escaped as explained in http://yt-dl.org/escape.
 - Search the bugtracker for similar issues: http://yt-dl.org/search-issues. DO NOT post duplicates.
@@ -30,11 +26,7 @@
 -->
 
 - [ ] I'm reporting a broken site support
-<<<<<<< HEAD
-- [ ] I've verified that I'm running youtube-dl version **2020.02.16**
-=======
 - [ ] I've verified that I'm running youtube-dl version **2020.03.24**
->>>>>>> 049c0486
 - [ ] I've checked that all provided URLs are alive and playable in a browser
 - [ ] I've checked that all URLs and arguments with special characters are properly quoted or escaped
 - [ ] I've searched the bugtracker for similar issues including closed ones
@@ -49,11 +41,7 @@
  [debug] User config: []
  [debug] Command-line args: [u'-v', u'http://www.youtube.com/watch?v=BaW_jenozKcj']
  [debug] Encodings: locale cp1251, fs mbcs, out cp866, pref cp1251
-<<<<<<< HEAD
- [debug] youtube-dl version 2020.02.16
-=======
  [debug] youtube-dl version 2020.03.24
->>>>>>> 049c0486
  [debug] Python version 2.7.11 - Windows-2003Server-5.2.3790-SP2
  [debug] exe versions: ffmpeg N-75573-g1d0487f, ffprobe N-75573-g1d0487f, rtmpdump 2.4
  [debug] Proxy map: {}
