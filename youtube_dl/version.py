--- conflicted
+++ resolved
@@ -1,7 +1,3 @@
 from __future__ import unicode_literals
 
-<<<<<<< HEAD
-__version__ = '2020.02.16'
-=======
-__version__ = '2020.03.24'
->>>>>>> 049c0486
+__version__ = '2020.03.24m'