--- conflicted
+++ resolved
@@ -1,7 +1,3 @@
 from __future__ import unicode_literals
 
-<<<<<<< HEAD
-__version__ = '2020.05.08'
-=======
-__version__ = '2020.06.16.1'
->>>>>>> 2391941f
+__version__ = '2020.06.16.1'