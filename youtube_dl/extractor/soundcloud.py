--- conflicted
+++ resolved
@@ -270,13 +270,8 @@
             'timestamp': unified_timestamp(info.get('created_at')),
             'title': title,
             'description': info.get('description'),
-<<<<<<< HEAD
-            'thumbnails': thumbnails,
-            'duration': int_or_none(info.get('duration'), 1000),
-=======
             'thumbnail': thumbnail,
             'duration': float_or_none(info.get('duration'), 1000),
->>>>>>> d18003a1
             'webpage_url': info.get('permalink_url'),
             'license': info.get('license'),
             'view_count': extract_count('playback'),
