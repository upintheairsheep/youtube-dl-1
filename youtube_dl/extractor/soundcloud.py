# coding: utf-8
from __future__ import unicode_literals

import itertools
import re

from .common import (
    InfoExtractor,
    SearchInfoExtractor
)
from ..compat import (
    compat_str,
    compat_urlparse,
)
from ..utils import (
    ExtractorError,
    float_or_none,
    HEADRequest,
    int_or_none,
    KNOWN_EXTENSIONS,
    mimetype2ext,
    str_or_none,
    try_get,
    unified_timestamp,
    update_url_query,
    url_or_none,
)


class SoundcloudEmbedIE(InfoExtractor):
    _VALID_URL = r'https?://(?:w|player|p)\.soundcloud\.com/player/?.*?url=(?P<id>.*)'

    @staticmethod
    def _extract_urls(webpage):
        return [m.group('url') for m in re.finditer(
            r'<iframe[^>]+src=(["\'])(?P<url>(?:https?://)?(?:w\.)?soundcloud\.com/player.+?)\1',
            webpage)]

    def _real_extract(self, url):
        return self.url_result(compat_urlparse.parse_qs(
            compat_urlparse.urlparse(url).query)['url'][0])


class SoundcloudIE(InfoExtractor):
    """Information extractor for soundcloud.com
       To access the media, the uid of the song and a stream token
       must be extracted from the page source and the script must make
       a request to media.soundcloud.com/crossdomain.xml. Then
       the media can be grabbed by requesting from an url composed
       of the stream token and uid
     """

    _VALID_URL = r'''(?x)^(?:https?://)?
                    (?:(?:(?:www\.|m\.)?soundcloud\.com/
                            (?!stations/track)
                            (?P<uploader>[\w\d-]+)/
                            (?!(?:tracks|albums|sets(?:/.+?)?|reposts|likes|spotlight)/?(?:$|[?#]))
                            (?P<title>[\w\d-]+)/?
                            (?P<token>[^?]+?)?(?:[?].*)?$)
                       |(?:api(?:-v2)?\.soundcloud\.com/tracks/(?P<track_id>\d+)
                          (?:/?\?secret_token=(?P<secret_token>[^&]+))?)
                    )
                    '''
    IE_NAME = 'soundcloud'
    _TESTS = [
        {
            'url': 'http://soundcloud.com/ethmusic/lostin-powers-she-so-heavy',
            'md5': 'ebef0a451b909710ed1d7787dddbf0d7',
            'info_dict': {
                'id': '62986583',
                'ext': 'mp3',
                'title': 'Lostin Powers - She so Heavy (SneakPreview) Adrian Ackers Blueprint 1',
                'description': 'No Downloads untill we record the finished version this weekend, i was too pumped n i had to post it , earl is prolly gonna b hella p.o\'d',
                'uploader': 'E.T. ExTerrestrial Music',
                'uploader_id': '1571244',
                'timestamp': 1349920598,
                'upload_date': '20121011',
                'duration': 143.216,
                'license': 'all-rights-reserved',
                'view_count': int,
                'like_count': int,
                'comment_count': int,
                'repost_count': int,
            }
        },
        # not streamable song
        {
            'url': 'https://soundcloud.com/the-concept-band/goldrushed-mastered?in=the-concept-band/sets/the-royal-concept-ep',
            'info_dict': {
                'id': '47127627',
                'ext': 'mp3',
                'title': 'Goldrushed',
                'description': 'From Stockholm Sweden\r\nPovel / Magnus / Filip / David\r\nwww.theroyalconcept.com',
                'uploader': 'The Royal Concept',
                'uploader_id': '9615865',
                'timestamp': 1337635207,
                'upload_date': '20120521',
                'duration': 30,
                'license': 'all-rights-reserved',
                'view_count': int,
                'like_count': int,
                'comment_count': int,
                'repost_count': int,
            },
            'params': {
                # rtmp
                'skip_download': True,
            },
            'skip': 'Preview',
        },
        # private link
        {
            'url': 'https://soundcloud.com/jaimemf/youtube-dl-test-video-a-y-baw/s-8Pjrp',
            'md5': 'aa0dd32bfea9b0c5ef4f02aacd080604',
            'info_dict': {
                'id': '123998367',
                'ext': 'mp3',
                'title': 'Youtube - Dl Test Video \'\' Ä↭',
                'description': 'test chars:  \"\'/\\ä↭',
                'uploader': 'jaimeMF',
                'uploader_id': '69767071',
                'timestamp': 1386604920,
                'upload_date': '20131209',
                'duration': 9.927,
                'license': 'all-rights-reserved',
                'view_count': int,
                'like_count': int,
                'comment_count': int,
                'repost_count': int,
            },
        },
        # private link (alt format)
        {
            'url': 'https://api.soundcloud.com/tracks/123998367?secret_token=s-8Pjrp',
            'md5': 'aa0dd32bfea9b0c5ef4f02aacd080604',
            'info_dict': {
                'id': '123998367',
                'ext': 'mp3',
                'title': 'Youtube - Dl Test Video \'\' Ä↭',
                'description': 'test chars:  \"\'/\\ä↭',
                'uploader': 'jaimeMF',
                'uploader_id': '69767071',
                'timestamp': 1386604920,
                'upload_date': '20131209',
                'duration': 9.927,
                'license': 'all-rights-reserved',
                'view_count': int,
                'like_count': int,
                'comment_count': int,
                'repost_count': int,
            },
        },
        # downloadable song
        {
            'url': 'https://soundcloud.com/oddsamples/bus-brakes',
            'md5': '7624f2351f8a3b2e7cd51522496e7631',
            'info_dict': {
                'id': '128590877',
                'ext': 'mp3',
                'title': 'Bus Brakes',
                'description': 'md5:0053ca6396e8d2fd7b7e1595ef12ab66',
                'uploader': 'oddsamples',
                'uploader_id': '73680509',
                'timestamp': 1389232924,
                'upload_date': '20140109',
                'duration': 17.346,
                'license': 'cc-by-sa',
                'view_count': int,
                'like_count': int,
                'comment_count': int,
                'repost_count': int,
            },
        },
        # private link, downloadable format
        {
            'url': 'https://soundcloud.com/oriuplift/uponly-238-no-talking-wav/s-AyZUd',
            'md5': '64a60b16e617d41d0bef032b7f55441e',
            'info_dict': {
                'id': '340344461',
                'ext': 'wav',
                'title': 'Uplifting Only 238 [No Talking] (incl. Alex Feed Guestmix) (Aug 31, 2017) [wav]',
                'description': 'md5:fa20ee0fca76a3d6df8c7e57f3715366',
                'uploader': 'Ori Uplift Music',
                'uploader_id': '12563093',
                'timestamp': 1504206263,
                'upload_date': '20170831',
                'duration': 7449.096,
                'license': 'all-rights-reserved',
                'view_count': int,
                'like_count': int,
                'comment_count': int,
                'repost_count': int,
            },
        },
        # no album art, use avatar pic for thumbnail
        {
            'url': 'https://soundcloud.com/garyvee/sideways-prod-mad-real',
            'md5': '59c7872bc44e5d99b7211891664760c2',
            'info_dict': {
                'id': '309699954',
                'ext': 'mp3',
                'title': 'Sideways (Prod. Mad Real)',
                'description': 'md5:d41d8cd98f00b204e9800998ecf8427e',
                'uploader': 'garyvee',
                'uploader_id': '2366352',
                'timestamp': 1488152409,
                'upload_date': '20170226',
                'duration': 207.012,
                'thumbnail': r're:https?://.*\.jpg',
                'license': 'all-rights-reserved',
                'view_count': int,
                'like_count': int,
                'comment_count': int,
                'repost_count': int,
            },
            'params': {
                'skip_download': True,
            },
        },
        # not available via api.soundcloud.com/i1/tracks/id/streams
        {
            'url': 'https://soundcloud.com/giovannisarani/mezzo-valzer',
            'md5': 'e22aecd2bc88e0e4e432d7dcc0a1abf7',
            'info_dict': {
                'id': '583011102',
                'ext': 'mp3',
                'title': 'Mezzo Valzer',
                'description': 'md5:4138d582f81866a530317bae316e8b61',
                'uploader': 'Giovanni Sarani',
                'uploader_id': '3352531',
                'timestamp': 1551394171,
                'upload_date': '20190228',
                'duration': 180.157,
                'thumbnail': r're:https?://.*\.jpg',
                'license': 'all-rights-reserved',
                'view_count': int,
                'like_count': int,
                'comment_count': int,
                'repost_count': int,
            },
            'expected_warnings': ['Unable to download JSON metadata'],
        }
    ]

    _API_BASE = 'https://api.soundcloud.com/'
    _API_V2_BASE = 'https://api-v2.soundcloud.com/'
    _BASE_URL = 'https://soundcloud.com/'
    _CLIENT_ID = 'BeGVhOrGmfboy1LtiHTQF6Ejpt9ULJCI'
    _IMAGE_REPL_RE = r'-([0-9a-z]+)\.jpg'

    _ARTWORK_MAP = {
        'mini': 16,
        'tiny': 20,
        'small': 32,
        'badge': 47,
        't67x67': 67,
        'large': 100,
        't300x300': 300,
        'crop': 400,
        't500x500': 500,
        'original': 0,
    }

    @classmethod
    def _resolv_url(cls, url):
        return SoundcloudIE._API_V2_BASE + 'resolve?url=' + url + '&client_id=' + cls._CLIENT_ID

    def _extract_info_dict(self, info, full_title=None, secret_token=None, version=2):
        track_id = compat_str(info['id'])
        title = info['title']
<<<<<<< HEAD
        name = full_title or track_id
        if quiet:
            self.report_extraction(name)
        
        thumbnail = info.get('artwork_url')
        thumbnails = [{
                'url': thumbnail or info.get('user', {}).get('avatar_url').replace('-large', '-t500x500'),
                'width': 100,
                'height': 100
            }]
        
        if isinstance(thumbnail, compat_str):
            thumbnails.append({
                'url': thumbnail.replace('-large', '-t500x500'),
                'width': 500,
                'height': 500
            })
            thumbnails.append({
                'url': thumbnail.replace('-large', '-original'),
                'preference': 1
            })

        username = try_get(info, lambda x: x['user']['username'], compat_str)

        def extract_count(key):
            return int_or_none(info.get('%s_count' % key))

        like_count = extract_count('favoritings')
        if like_count is None:
            like_count = extract_count('likes')

        result = {
            'id': track_id,
            'uploader': username,
            'timestamp': unified_timestamp(info.get('created_at')),
            'title': title,
            'description': info.get('description'),
            'thumbnails': thumbnails,
            'duration': float_or_none(info.get('duration'), 1000),
            'webpage_url': info.get('permalink_url'),
            'license': info.get('license'),
            'view_count': extract_count('playback'),
            'like_count': like_count,
            'comment_count': extract_count('comment'),
            'repost_count': extract_count('reposts'),
            'genre': info.get('genre'),
        }
=======
        track_base_url = self._API_BASE + 'tracks/%s' % track_id
>>>>>>> 0de9fd24

        format_urls = set()
        formats = []
        query = {'client_id': self._CLIENT_ID}
        if secret_token:
            query['secret_token'] = secret_token

        if info.get('downloadable') and info.get('has_downloads_left'):
            format_url = update_url_query(
                info.get('download_url') or track_base_url + '/download', query)
            format_urls.add(format_url)
            if version == 2:
                v1_info = self._download_json(
                    track_base_url, track_id, query=query, fatal=False) or {}
            else:
                v1_info = info
            formats.append({
                'format_id': 'download',
                'ext': v1_info.get('original_format') or 'mp3',
                'filesize': int_or_none(v1_info.get('original_content_size')),
                'url': format_url,
                'preference': 10,
            })

        def invalid_url(url):
            return not url or url in format_urls or re.search(r'/(?:preview|playlist)/0/30/', url)

        def add_format(f, protocol):
            mobj = re.search(r'\.(?P<abr>\d+)\.(?P<ext>[0-9a-z]{3,4})(?=[/?])', stream_url)
            if mobj:
                for k, v in mobj.groupdict().items():
                    if not f.get(k):
                        f[k] = v
            format_id_list = []
            if protocol:
                format_id_list.append(protocol)
            for k in ('ext', 'abr'):
                v = f.get(k)
                if v:
                    format_id_list.append(v)
            abr = f.get('abr')
            if abr:
                f['abr'] = int(abr)
            f.update({
                'format_id': '_'.join(format_id_list),
                'protocol': 'm3u8_native' if protocol == 'hls' else 'http',
            })
            formats.append(f)

        # New API
        transcodings = try_get(
            info, lambda x: x['media']['transcodings'], list) or []
        for t in transcodings:
            if not isinstance(t, dict):
                continue
            format_url = url_or_none(t.get('url'))
            if not format_url or t.get('snipped') or '/preview/' in format_url:
                continue
            stream = self._download_json(
                format_url, track_id, query=query, fatal=False)
            if not isinstance(stream, dict):
                continue
            stream_url = url_or_none(stream.get('url'))
            if invalid_url(stream_url):
                continue
            format_urls.add(stream_url)
            stream_format = t.get('format') or {}
            protocol = stream_format.get('protocol')
            if protocol != 'hls' and '/hls' in format_url:
                protocol = 'hls'
            ext = None
            preset = str_or_none(t.get('preset'))
            if preset:
                ext = preset.split('_')[0]
            if ext not in KNOWN_EXTENSIONS:
                ext = mimetype2ext(stream_format.get('mime_type'))
            add_format({
                'url': stream_url,
                'ext': ext,
            }, 'http' if protocol == 'progressive' else protocol)

        if not formats:
            # Old API, does not work for some tracks (e.g.
            # https://soundcloud.com/giovannisarani/mezzo-valzer)
            # and might serve preview URLs (e.g.
            # http://www.soundcloud.com/snbrn/ele)
            format_dict = self._download_json(
                track_base_url + '/streams', track_id,
                'Downloading track url', query=query, fatal=False) or {}

            for key, stream_url in format_dict.items():
                if invalid_url(stream_url):
                    continue
                format_urls.add(stream_url)
                mobj = re.search(r'(http|hls)_([^_]+)_(\d+)_url', key)
                if mobj:
                    protocol, ext, abr = mobj.groups()
                    add_format({
                        'abr': abr,
                        'ext': ext,
                        'url': stream_url,
                    }, protocol)

        if not formats:
            # We fallback to the stream_url in the original info, this
            # cannot be always used, sometimes it can give an HTTP 404 error
            urlh = self._request_webpage(
                HEADRequest(info.get('stream_url') or track_base_url + '/stream'),
                track_id, query=query, fatal=False)
            if urlh:
                stream_url = urlh.geturl()
                if not invalid_url(stream_url):
                    add_format({'url': stream_url}, 'http')

        for f in formats:
            f['vcodec'] = 'none'

        self._sort_formats(formats)

        user = info.get('user') or {}

        thumbnails = []
        artwork_url = info.get('artwork_url')
        thumbnail = artwork_url or user.get('avatar_url')
        if isinstance(thumbnail, compat_str):
            if re.search(self._IMAGE_REPL_RE, thumbnail):
                for image_id, size in self._ARTWORK_MAP.items():
                    i = {
                        'id': image_id,
                        'url': re.sub(self._IMAGE_REPL_RE, '-%s.jpg' % image_id, thumbnail),
                    }
                    if image_id == 'tiny' and not artwork_url:
                        size = 18
                    elif image_id == 'original':
                        i['preference'] = 10
                    if size:
                        i.update({
                            'width': size,
                            'height': size,
                        })
                    thumbnails.append(i)
            else:
                thumbnails = [{'url': thumbnail}]

        def extract_count(key):
            return int_or_none(info.get('%s_count' % key))

        return {
            'id': track_id,
            'uploader': user.get('username'),
            'uploader_id': str_or_none(user.get('id')) or user.get('permalink'),
            'uploader_url': user.get('permalink_url'),
            'timestamp': unified_timestamp(info.get('created_at')),
            'title': title,
            'description': info.get('description'),
            'thumbnails': thumbnails,
            'duration': float_or_none(info.get('duration'), 1000),
            'webpage_url': info.get('permalink_url'),
            'license': info.get('license'),
            'view_count': extract_count('playback'),
            'like_count': extract_count('favoritings') or extract_count('likes'),
            'comment_count': extract_count('comment'),
            'repost_count': extract_count('reposts'),
            'genre': info.get('genre'),
            'formats': formats
        }

    def _real_extract(self, url):
        mobj = re.match(self._VALID_URL, url)

        track_id = mobj.group('track_id')

        query = {
            'client_id': self._CLIENT_ID,
        }
        if track_id:
            info_json_url = self._API_V2_BASE + 'tracks/' + track_id
            full_title = track_id
            token = mobj.group('secret_token')
            if token:
                query['secret_token'] = token
        else:
            full_title = resolve_title = '%s/%s' % mobj.group('uploader', 'title')
            token = mobj.group('token')
            if token:
                resolve_title += '/%s' % token
            info_json_url = self._resolv_url(self._BASE_URL + resolve_title)

        version = 2
        info = self._download_json(
            info_json_url, full_title, 'Downloading info JSON', query=query, fatal=False)
        if not info:
            info = self._download_json(
                info_json_url.replace(self._API_V2_BASE, self._API_BASE),
                full_title, 'Downloading info JSON', query=query)
            version = 1

        return self._extract_info_dict(info, full_title, token, version)


class SoundcloudPlaylistBaseIE(SoundcloudIE):
    def _extract_track_entries(self, tracks, token=None):
        entries = []
        for track in tracks:
            track_id = str_or_none(track.get('id'))
            url = track.get('permalink_url')
            if not url:
                if not track_id:
                    continue
                url = self._API_V2_BASE + 'tracks/' + track_id
                if token:
                    url += '?secret_token=' + token
            entries.append(self.url_result(
                url, SoundcloudIE.ie_key(), track_id))
        return entries


class SoundcloudSetIE(SoundcloudPlaylistBaseIE):
    _VALID_URL = r'https?://(?:(?:www|m)\.)?soundcloud\.com/(?P<uploader>[\w\d-]+)/sets/(?P<slug_title>[\w\d-]+)(?:/(?P<token>[^?/]+))?'
    IE_NAME = 'soundcloud:set'
    _TESTS = [{
        'url': 'https://soundcloud.com/the-concept-band/sets/the-royal-concept-ep',
        'info_dict': {
            'id': '2284613',
            'title': 'The Royal Concept EP',
        },
        'playlist_mincount': 5,
    }, {
        'url': 'https://soundcloud.com/the-concept-band/sets/the-royal-concept-ep/token',
        'only_matching': True,
    }]

    def _real_extract(self, url):
        mobj = re.match(self._VALID_URL, url)

        full_title = '%s/sets/%s' % mobj.group('uploader', 'slug_title')
        token = mobj.group('token')
        if token:
            full_title += '/' + token

        info = self._download_json(self._resolv_url(
            self._BASE_URL + full_title), full_title)

        if 'errors' in info:
            msgs = (compat_str(err['error_message']) for err in info['errors'])
            raise ExtractorError('unable to download video webpage: %s' % ','.join(msgs))

        entries = self._extract_track_entries(info['tracks'], token)

        return self.playlist_result(
            entries, str_or_none(info.get('id')), info.get('title'))


class SoundcloudPagedPlaylistBaseIE(SoundcloudPlaylistBaseIE):
    def _extract_playlist(self, base_url, playlist_id, playlist_title):
        COMMON_QUERY = {
            'limit': 2000000000,
            'client_id': self._CLIENT_ID,
            'linked_partitioning': '1',
        }

        query = COMMON_QUERY.copy()
        query['offset'] = 0

        next_href = base_url

        entries = []
        for i in itertools.count():
            response = self._download_json(
                next_href, playlist_id,
                'Downloading track page %s' % (i + 1), query=query)

            collection = response['collection']

            if not isinstance(collection, list):
                collection = []

            # Empty collection may be returned, in this case we proceed
            # straight to next_href

            def resolve_entry(candidates):
                for cand in candidates:
                    if not isinstance(cand, dict):
                        continue
                    permalink_url = url_or_none(cand.get('permalink_url'))
                    if not permalink_url:
                        continue
                    return self.url_result(
                        permalink_url,
                        SoundcloudIE.ie_key() if SoundcloudIE.suitable(permalink_url) else None,
                        str_or_none(cand.get('id')), cand.get('title'))

            for e in collection:
                entry = resolve_entry((e, e.get('track'), e.get('playlist')))
                if entry:
                    entries.append(entry)

            next_href = response.get('next_href')
            if not next_href:
                break

            next_href = response['next_href']
            parsed_next_href = compat_urlparse.urlparse(next_href)
            query = compat_urlparse.parse_qs(parsed_next_href.query)
            query.update(COMMON_QUERY)

        return {
            '_type': 'playlist',
            'id': playlist_id,
            'title': playlist_title,
            'entries': entries,
        }


class SoundcloudUserIE(SoundcloudPagedPlaylistBaseIE):
    _VALID_URL = r'''(?x)
                        https?://
                            (?:(?:www|m)\.)?soundcloud\.com/
                            (?P<user>[^/]+)
                            (?:/
                                (?P<rsrc>tracks|albums|sets|reposts|likes|spotlight)
                            )?
                            /?(?:[?#].*)?$
                    '''
    IE_NAME = 'soundcloud:user'
    _TESTS = [{
        'url': 'https://soundcloud.com/soft-cell-official',
        'info_dict': {
            'id': '207965082',
            'title': 'Soft Cell (All)',
        },
        'playlist_mincount': 28,
    }, {
        'url': 'https://soundcloud.com/soft-cell-official/tracks',
        'info_dict': {
            'id': '207965082',
            'title': 'Soft Cell (Tracks)',
        },
        'playlist_mincount': 27,
    }, {
        'url': 'https://soundcloud.com/soft-cell-official/albums',
        'info_dict': {
            'id': '207965082',
            'title': 'Soft Cell (Albums)',
        },
        'playlist_mincount': 1,
    }, {
        'url': 'https://soundcloud.com/jcv246/sets',
        'info_dict': {
            'id': '12982173',
            'title': 'Jordi / cv (Sets)',
        },
        'playlist_mincount': 2,
    }, {
        'url': 'https://soundcloud.com/jcv246/reposts',
        'info_dict': {
            'id': '12982173',
            'title': 'Jordi / cv (Reposts)',
        },
        'playlist_mincount': 6,
    }, {
        'url': 'https://soundcloud.com/clalberg/likes',
        'info_dict': {
            'id': '11817582',
            'title': 'clalberg (Likes)',
        },
        'playlist_mincount': 5,
    }, {
        'url': 'https://soundcloud.com/grynpyret/spotlight',
        'info_dict': {
            'id': '7098329',
            'title': 'Grynpyret (Spotlight)',
        },
        'playlist_mincount': 1,
    }]

    _BASE_URL_MAP = {
        'all': 'stream/users/%s',
        'tracks': 'users/%s/tracks',
        'albums': 'users/%s/albums',
        'sets': 'users/%s/playlists',
        'reposts': 'stream/users/%s/reposts',
        'likes': 'users/%s/likes',
        'spotlight': 'users/%s/spotlight',
    }

    def _real_extract(self, url):
        mobj = re.match(self._VALID_URL, url)
        uploader = mobj.group('user')

        user = self._download_json(
            self._resolv_url(self._BASE_URL + uploader),
            uploader, 'Downloading user info')

        resource = mobj.group('rsrc') or 'all'

        return self._extract_playlist(
            self._API_V2_BASE + self._BASE_URL_MAP[resource] % user['id'],
            str_or_none(user.get('id')),
            '%s (%s)' % (user['username'], resource.capitalize()))


class SoundcloudTrackStationIE(SoundcloudPagedPlaylistBaseIE):
    _VALID_URL = r'https?://(?:(?:www|m)\.)?soundcloud\.com/stations/track/[^/]+/(?P<id>[^/?#&]+)'
    IE_NAME = 'soundcloud:trackstation'
    _TESTS = [{
        'url': 'https://soundcloud.com/stations/track/officialsundial/your-text',
        'info_dict': {
            'id': '286017854',
            'title': 'Track station: your text',
        },
        'playlist_mincount': 47,
    }]

    def _real_extract(self, url):
        track_name = self._match_id(url)

        track = self._download_json(self._resolv_url(url), track_name)
        track_id = self._search_regex(
            r'soundcloud:track-stations:(\d+)', track['id'], 'track id')

        return self._extract_playlist(
            self._API_V2_BASE + 'stations/%s/tracks' % track['id'],
            track_id, 'Track station: %s' % track['title'])


class SoundcloudPlaylistIE(SoundcloudPlaylistBaseIE):
    _VALID_URL = r'https?://api(?:-v2)?\.soundcloud\.com/playlists/(?P<id>[0-9]+)(?:/?\?secret_token=(?P<token>[^&]+?))?$'
    IE_NAME = 'soundcloud:playlist'
    _TESTS = [{
        'url': 'https://api.soundcloud.com/playlists/4110309',
        'info_dict': {
            'id': '4110309',
            'title': 'TILT Brass - Bowery Poetry Club, August \'03 [Non-Site SCR 02]',
            'description': 're:.*?TILT Brass - Bowery Poetry Club',
        },
        'playlist_count': 6,
    }]

    def _real_extract(self, url):
        mobj = re.match(self._VALID_URL, url)
        playlist_id = mobj.group('id')

        query = {
            'client_id': self._CLIENT_ID,
        }
        token = mobj.group('token')
        if token:
            query['secret_token'] = token

        data = self._download_json(
            self._API_V2_BASE + 'playlists/' + playlist_id,
            playlist_id, 'Downloading playlist', query=query)

        entries = self._extract_track_entries(data['tracks'], token)

        return self.playlist_result(
            entries, playlist_id, data.get('title'), data.get('description'))


class SoundcloudSearchIE(SearchInfoExtractor, SoundcloudIE):
    IE_NAME = 'soundcloud:search'
    IE_DESC = 'Soundcloud search'
    _MAX_RESULTS = float('inf')
    _TESTS = [{
        'url': 'scsearch15:post-avant jazzcore',
        'info_dict': {
            'title': 'post-avant jazzcore',
        },
        'playlist_count': 15,
    }]

    _SEARCH_KEY = 'scsearch'
    _MAX_RESULTS_PER_PAGE = 200
    _DEFAULT_RESULTS_PER_PAGE = 50

    def _get_collection(self, endpoint, collection_id, **query):
        limit = min(
            query.get('limit', self._DEFAULT_RESULTS_PER_PAGE),
            self._MAX_RESULTS_PER_PAGE)
        query.update({
            'limit': limit,
            'client_id': self._CLIENT_ID,
            'linked_partitioning': 1,
            'offset': 0,
        })
        next_url = update_url_query(self._API_V2_BASE + endpoint, query)

        collected_results = 0

        for i in itertools.count(1):
            response = self._download_json(
                next_url, collection_id, 'Downloading page {0}'.format(i),
                'Unable to download API page')

            collection = response.get('collection', [])
            if not collection:
                break

            collection = list(filter(bool, collection))
            collected_results += len(collection)

            for item in collection:
                yield self.url_result(item['uri'], SoundcloudIE.ie_key())

            if not collection or collected_results >= limit:
                break

            next_url = response.get('next_href')
            if not next_url:
                break

    def _get_n_results(self, query, n):
        tracks = self._get_collection('search/tracks', query, limit=n, q=query)
        return self.playlist_result(tracks, playlist_title=query)<|MERGE_RESOLUTION|>--- conflicted
+++ resolved
@@ -268,57 +268,7 @@
     def _extract_info_dict(self, info, full_title=None, secret_token=None, version=2):
         track_id = compat_str(info['id'])
         title = info['title']
-<<<<<<< HEAD
-        name = full_title or track_id
-        if quiet:
-            self.report_extraction(name)
-        
-        thumbnail = info.get('artwork_url')
-        thumbnails = [{
-                'url': thumbnail or info.get('user', {}).get('avatar_url').replace('-large', '-t500x500'),
-                'width': 100,
-                'height': 100
-            }]
-        
-        if isinstance(thumbnail, compat_str):
-            thumbnails.append({
-                'url': thumbnail.replace('-large', '-t500x500'),
-                'width': 500,
-                'height': 500
-            })
-            thumbnails.append({
-                'url': thumbnail.replace('-large', '-original'),
-                'preference': 1
-            })
-
-        username = try_get(info, lambda x: x['user']['username'], compat_str)
-
-        def extract_count(key):
-            return int_or_none(info.get('%s_count' % key))
-
-        like_count = extract_count('favoritings')
-        if like_count is None:
-            like_count = extract_count('likes')
-
-        result = {
-            'id': track_id,
-            'uploader': username,
-            'timestamp': unified_timestamp(info.get('created_at')),
-            'title': title,
-            'description': info.get('description'),
-            'thumbnails': thumbnails,
-            'duration': float_or_none(info.get('duration'), 1000),
-            'webpage_url': info.get('permalink_url'),
-            'license': info.get('license'),
-            'view_count': extract_count('playback'),
-            'like_count': like_count,
-            'comment_count': extract_count('comment'),
-            'repost_count': extract_count('reposts'),
-            'genre': info.get('genre'),
-        }
-=======
         track_base_url = self._API_BASE + 'tracks/%s' % track_id
->>>>>>> 0de9fd24
 
         format_urls = set()
         formats = []
