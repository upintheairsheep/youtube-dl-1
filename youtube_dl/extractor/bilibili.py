--- conflicted
+++ resolved
@@ -29,9 +29,6 @@
 
 
 class BiliBiliIE(InfoExtractor):
-<<<<<<< HEAD
-    _VALID_URL = r'https?://(?:www\.|bangumi\.|)bilibili\.(?:tv|com)/(?:video/av|anime/(?P<anime_id>\d+)/play#)(?P<id>\d+)(?:/?\?p=(?P<page>\d+))?'
-=======
     _VALID_URL = r'''(?x)
                     https?://
                         (?:(?:www|bangumi)\.)?
@@ -40,11 +37,10 @@
                             (?:
                                 video/[aA][vV]|
                                 anime/(?P<anime_id>\d+)/play\#
-                            )(?P<id_bv>\d+)|
-                            video/[bB][vV](?P<id>[^/?#&]+)
+                            )(?P<id_bv>\d+)(?:/?\?p=(?P<page>\d+))?|
+                            video/[bB][vV](?P<id>[^/?#&]+)(?:/?\?p=(?P<page>\d+))?
                         )
                     '''
->>>>>>> 049c0486
 
     _TESTS = [{
         'url': 'http://www.bilibili.tv/video/av1074402/',
