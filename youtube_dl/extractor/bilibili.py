# coding: utf-8
from __future__ import unicode_literals

import datetime
import hashlib
import json
import re

from .common import InfoExtractor, SearchInfoExtractor
from ..compat import (
    compat_parse_qs,
    compat_urlparse,
)
from ..utils import (
    ExtractorError,
    int_or_none,
    float_or_none,
    parse_iso8601,
    smuggle_url,
    str_or_none,
    strip_jsonp,
    unified_timestamp,
    unsmuggle_url,
    urlencode_postdata,
)


class BiliBiliIE(InfoExtractor):
    _VALID_URL = r'https?://(?:www\.|bangumi\.|)bilibili\.(?:tv|com)/(?:video/av|anime/(?P<anime_id>\d+)/play#)(?P<id>\d+)'

    _TESTS = [{
        'url': 'http://www.bilibili.tv/video/av1074402/',
        'md5': '5f7d29e1a2872f3df0cf76b1f87d3788',
        'info_dict': {
            'id': '1074402',
            'ext': 'flv',
            'title': '【金坷垃】金泡沫',
            'description': 'md5:ce18c2a2d2193f0df2917d270f2e5923',
            'duration': 308.067,
            'timestamp': 1398012678,
            'upload_date': '20140420',
            'thumbnail': r're:^https?://.+\.jpg',
            'uploader': '菊子桑',
            'uploader_id': '156160',
        },
    }, {
        # Tested in BiliBiliBangumiIE
        'url': 'http://bangumi.bilibili.com/anime/1869/play#40062',
        'only_matching': True,
    }, {
        'url': 'http://bangumi.bilibili.com/anime/5802/play#100643',
        'md5': '3f721ad1e75030cc06faf73587cfec57',
        'info_dict': {
            'id': '100643',
            'ext': 'mp4',
            'title': 'CHAOS;CHILD',
            'description': '如果你是神明，并且能够让妄想成为现实。那你会进行怎么样的妄想？是淫靡的世界？独裁社会？毁灭性的制裁？还是……2015年，涩谷。从6年前发生的大灾害“涩谷地震”之后复兴了的这个街区里新设立的私立高中...',
        },
        'skip': 'Geo-restricted to China',
    }, {
        # Title with double quotes
        'url': 'http://www.bilibili.com/video/av8903802/',
        'info_dict': {
            'id': '8903802',
            'title': '阿滴英文｜英文歌分享#6 "Closer',
            'description': '滴妹今天唱Closer給你聽! 有史以来，被推最多次也是最久的歌曲，其实歌词跟我原本想像差蛮多的，不过还是好听！ 微博@阿滴英文',
        },
        'playlist': [{
            'info_dict': {
                'id': '8903802_part1',
                'ext': 'flv',
                'title': '阿滴英文｜英文歌分享#6 "Closer',
                'description': 'md5:3b1b9e25b78da4ef87e9b548b88ee76a',
                'uploader': '阿滴英文',
                'uploader_id': '65880958',
                'timestamp': 1488382634,
                'upload_date': '20170301',
            },
            'params': {
                'skip_download': True,  # Test metadata only
            },
        }, {
            'info_dict': {
                'id': '8903802_part2',
                'ext': 'flv',
                'title': '阿滴英文｜英文歌分享#6 "Closer',
                'description': 'md5:3b1b9e25b78da4ef87e9b548b88ee76a',
                'uploader': '阿滴英文',
                'uploader_id': '65880958',
                'timestamp': 1488382634,
                'upload_date': '20170301',
            },
            'params': {
                'skip_download': True,  # Test metadata only
            },
        }]
    }]

    _APP_KEY = 'iVGUTjsxvpLeuDCf'
    _BILIBILI_KEY = 'aHRmhWMLkdeMuILqORnYZocwMBpMEOdt'

    def _report_error(self, result):
        if 'message' in result:
            raise ExtractorError('%s said: %s' % (self.IE_NAME, result['message']), expected=True)
        elif 'code' in result:
            raise ExtractorError('%s returns error %d' % (self.IE_NAME, result['code']), expected=True)
        else:
            raise ExtractorError('Can\'t extract Bangumi episode ID')

    def _real_extract(self, url):
        url, smuggled_data = unsmuggle_url(url, {})

        mobj = re.match(self._VALID_URL, url)
        video_id = mobj.group('id')
        anime_id = mobj.group('anime_id')
        webpage = self._download_webpage(url, video_id)

        if 'anime/' not in url:
            cid = self._search_regex(
                r'\bcid(?:["\']:|=)(\d+)', webpage, 'cid',
                default=None
            ) or compat_parse_qs(self._search_regex(
                [r'EmbedPlayer\([^)]+,\s*"([^"]+)"\)',
                 r'EmbedPlayer\([^)]+,\s*\\"([^"]+)\\"\)',
                 r'<iframe[^>]+src="https://secure\.bilibili\.com/secure,([^"]+)"'],
                webpage, 'player parameters'))['cid'][0]
        else:
            if 'no_bangumi_tip' not in smuggled_data:
                self.to_screen('Downloading episode %s. To download all videos in anime %s, re-run youtube-dl with %s' % (
                    video_id, anime_id, compat_urlparse.urljoin(url, '//bangumi.bilibili.com/anime/%s' % anime_id)))
            headers = {
                'Content-Type': 'application/x-www-form-urlencoded; charset=UTF-8',
                'Referer': url
            }
            headers.update(self.geo_verification_headers())

            js = self._download_json(
                'http://bangumi.bilibili.com/web_api/get_source', video_id,
                data=urlencode_postdata({'episode_id': video_id}),
                headers=headers)
            if 'result' not in js:
                self._report_error(js)
            cid = js['result']['cid']

        headers = {
            'Referer': url
        }
        headers.update(self.geo_verification_headers())

        entries = []

        RENDITIONS = ('qn=80&quality=80&type=', 'quality=2&type=mp4')
        for num, rendition in enumerate(RENDITIONS, start=1):
            payload = 'appkey=%s&cid=%s&otype=json&%s' % (self._APP_KEY, cid, rendition)
            sign = hashlib.md5((payload + self._BILIBILI_KEY).encode('utf-8')).hexdigest()

            video_info = self._download_json(
                'http://interface.bilibili.com/v2/playurl?%s&sign=%s' % (payload, sign),
                video_id, note='Downloading video info page',
                headers=headers, fatal=num == len(RENDITIONS))

            if not video_info:
                continue

            if 'durl' not in video_info:
                if num < len(RENDITIONS):
                    continue
                self._report_error(video_info)

            for idx, durl in enumerate(video_info['durl']):
                formats = [{
                    'url': durl['url'],
                    'filesize': int_or_none(durl['size']),
                }]
                for backup_url in durl.get('backup_url', []):
                    formats.append({
                        'url': backup_url,
                        # backup URLs have lower priorities
                        'preference': -2 if 'hd.mp4' in backup_url else -3,
                    })

                for a_format in formats:
                    a_format.setdefault('http_headers', {}).update({
                        'Referer': url,
                    })

                self._sort_formats(formats)

                entries.append({
                    'id': '%s_part%s' % (video_id, idx),
                    'duration': float_or_none(durl.get('length'), 1000),
                    'formats': formats,
                })
            break

        title = self._html_search_regex(
            ('<h1[^>]+\btitle=(["\'])(?P<title>(?:(?!\1).)+)\1',
             '(?s)<h1[^>]*>(?P<title>.+?)</h1>'), webpage, 'title',
            group='title')
        description = self._html_search_meta('description', webpage)
        timestamp = unified_timestamp(self._html_search_regex(
            r'<time[^>]+datetime="([^"]+)"', webpage, 'upload time',
            default=None) or self._html_search_meta(
            'uploadDate', webpage, 'timestamp', default=None))
        thumbnail = self._html_search_meta(['og:image', 'thumbnailUrl'], webpage)

        # TODO 'view_count' requires deobfuscating Javascript
        info = {
            'id': video_id,
            'title': title,
            'description': description,
            'timestamp': timestamp,
            'thumbnail': thumbnail,
            'duration': float_or_none(video_info.get('timelength'), scale=1000),
        }

        uploader_mobj = re.search(
            r'<a[^>]+href="(?:https?:)?//space\.bilibili\.com/(?P<id>\d+)"[^>]*>(?P<name>[^<]+)',
            webpage)
        if uploader_mobj:
            info.update({
                'uploader': uploader_mobj.group('name'),
                'uploader_id': uploader_mobj.group('id'),
            })
        if not info.get('uploader'):
            info['uploader'] = self._html_search_meta(
                'author', webpage, 'uploader', default=None)

        for entry in entries:
            entry.update(info)

        comments = self._get_all_comment_pages(video_id)

        if len(entries) == 1:
            entries[0]["comments"] = comments
            entries[0]["comment_count"] = len(comments)
            return entries[0]
        else:
            for idx, entry in enumerate(entries):
                entry['id'] = '%s_part%d' % (video_id, (idx + 1))


            return {
                '_type': 'multi_video',
                'id': video_id,
                'title': title,
                'description': description,
                'entries': entries,
                'comments': comments,
                'comment_count': len(comments),
            }

    # recursive solution to getting every page of comments for the video
    # we can stop when we reach a page without any comments
    def _get_all_comment_pages(self, video_id,  commentPageNumber = 0):

        comment_url = "https://api.bilibili.com/x/v2/reply?jsonp=jsonp&pn=%s&type=1&oid=%s&sort=2&_=1567227301685" % (commentPageNumber, video_id)

        json_str = self._download_webpage(comment_url, "None",
                                          note='Extracting comments from page %s for video %s' % (commentPageNumber, video_id))
        parsed_json = json.loads(json_str)

        replies = parsed_json["data"]["replies"]

        if replies == None:
            return []

        return self._get_all_children(replies) + self._get_all_comment_pages(video_id, commentPageNumber + 1)

    # extracts all comments in the tree
    def _get_all_children(self, replies):
        if replies == None:
            return []

        ret = []
        for reply in replies:
            author = reply["member"]["uname"]
            author_id = reply["member"]["mid"]
            id = reply["rpid"]
            text = reply["content"]["message"]
            timestamp = reply["ctime"]
            parent = reply["parent"]

            comment = {
                "author": author,
                "author_id": author_id,
                "id": id,
                "text": text,
                "timestamp": timestamp,
                "parent": parent,
            }
            ret.append(comment)

            # from the JSON, the comment structure seems arbitrarily deep, but I could be wrong.
            # Regardless, this should work.
            ret += self._get_all_children(reply["replies"])

        return ret

class BiliBiliBangumiIE(InfoExtractor):
    _VALID_URL = r'https?://bangumi\.bilibili\.com/anime/(?P<id>\d+)'

    IE_NAME = 'bangumi.bilibili.com'
    IE_DESC = 'BiliBili番剧'

    _TESTS = [{
        'url': 'http://bangumi.bilibili.com/anime/1869',
        'info_dict': {
            'id': '1869',
            'title': '混沌武士',
            'description': 'md5:6a9622b911565794c11f25f81d6a97d2',
        },
        'playlist_count': 26,
    }, {
        'url': 'http://bangumi.bilibili.com/anime/1869',
        'info_dict': {
            'id': '1869',
            'title': '混沌武士',
            'description': 'md5:6a9622b911565794c11f25f81d6a97d2',
        },
        'playlist': [{
            'md5': '91da8621454dd58316851c27c68b0c13',
            'info_dict': {
                'id': '40062',
                'ext': 'mp4',
                'title': '混沌武士',
                'description': '故事发生在日本的江户时代。风是一个小酒馆的打工女。一日，酒馆里来了一群恶霸，虽然他们的举动令风十分不满，但是毕竟风只是一届女流，无法对他们采取什么行动，只能在心里嘟哝。这时，酒家里又进来了个“不良份子...',
                'timestamp': 1414538739,
                'upload_date': '20141028',
                'episode': '疾风怒涛 Tempestuous Temperaments',
                'episode_number': 1,
            },
        }],
        'params': {
            'playlist_items': '1',
        },
    }]

    @classmethod
    def suitable(cls, url):
        return False if BiliBiliIE.suitable(url) else super(BiliBiliBangumiIE, cls).suitable(url)

    def _real_extract(self, url):
        bangumi_id = self._match_id(url)

        # Sometimes this API returns a JSONP response
        season_info = self._download_json(
            'http://bangumi.bilibili.com/jsonp/seasoninfo/%s.ver' % bangumi_id,
            bangumi_id, transform_source=strip_jsonp)['result']

        entries = [{
            '_type': 'url_transparent',
            'url': smuggle_url(episode['webplay_url'], {'no_bangumi_tip': 1}),
            'ie_key': BiliBiliIE.ie_key(),
            'timestamp': parse_iso8601(episode.get('update_time'), delimiter=' '),
            'episode': episode.get('index_title'),
            'episode_number': int_or_none(episode.get('index')),
        } for episode in season_info['episodes']]

        entries = sorted(entries, key=lambda entry: entry.get('episode_number'))

        return self.playlist_result(
            entries, bangumi_id,
            season_info.get('bangumi_title'), season_info.get('evaluate'))


<<<<<<< HEAD
# USAGE: youtube-dl "bilisearch<NUMBER OF ENTRIES>:<SEARCH STRING>"
class BiliBiliSearchIE(SearchInfoExtractor):
    IE_DESC = 'Bilibili video search'
    _MAX_RESULTS = 100000
    _SEARCH_KEY = 'bilisearch'
    MAX_NUMBER_OF_RESULTS = 1000

    def _get_n_results(self, query, n):
        """Get a specified number of results for a query"""

        entries = []
        pageNumber = 1

        while True:
            # FIXME
            api_url= "https://api.bilibili.com/x/web-interface/search/type?context=&page=%s&order=pubdate&keyword=%s&duration=0&tids_2=&__refresh__=true&search_type=video&tids=0&highlight=1" % ( pageNumber, query)
            json_str = self._download_webpage(api_url, "None", query={"Search_key": query},
                                         note='Extracting results from page %s' % pageNumber)

            parsed_json = json.loads(json_str)

            videos = parsed_json["data"]["result"]
            for video in videos:
                e = self.url_result(video["arcurl"], 'BiliBili')
                entries.append(e)

            if(len(entries) >= n or len(videos) < BiliBiliSearchIE.MAX_NUMBER_OF_RESULTS):
                return {
                    '_type': 'playlist',
                    'id': query,
                    'entries': entries[:n]
                }

            pageNumber += 1
=======
class BilibiliAudioBaseIE(InfoExtractor):
    def _call_api(self, path, sid, query=None):
        if not query:
            query = {'sid': sid}
        return self._download_json(
            'https://www.bilibili.com/audio/music-service-c/web/' + path,
            sid, query=query)['data']


class BilibiliAudioIE(BilibiliAudioBaseIE):
    _VALID_URL = r'https?://(?:www\.)?bilibili\.com/audio/au(?P<id>\d+)'
    _TEST = {
        'url': 'https://www.bilibili.com/audio/au1003142',
        'md5': 'fec4987014ec94ef9e666d4d158ad03b',
        'info_dict': {
            'id': '1003142',
            'ext': 'm4a',
            'title': '【tsukimi】YELLOW / 神山羊',
            'artist': 'tsukimi',
            'comment_count': int,
            'description': 'YELLOW的mp3版！',
            'duration': 183,
            'subtitles': {
                'origin': [{
                    'ext': 'lrc',
                }],
            },
            'thumbnail': r're:^https?://.+\.jpg',
            'timestamp': 1564836614,
            'upload_date': '20190803',
            'uploader': 'tsukimi-つきみぐー',
            'view_count': int,
        },
    }

    def _real_extract(self, url):
        au_id = self._match_id(url)

        play_data = self._call_api('url', au_id)
        formats = [{
            'url': play_data['cdns'][0],
            'filesize': int_or_none(play_data.get('size')),
        }]

        song = self._call_api('song/info', au_id)
        title = song['title']
        statistic = song.get('statistic') or {}

        subtitles = None
        lyric = song.get('lyric')
        if lyric:
            subtitles = {
                'origin': [{
                    'url': lyric,
                }]
            }

        return {
            'id': au_id,
            'title': title,
            'formats': formats,
            'artist': song.get('author'),
            'comment_count': int_or_none(statistic.get('comment')),
            'description': song.get('intro'),
            'duration': int_or_none(song.get('duration')),
            'subtitles': subtitles,
            'thumbnail': song.get('cover'),
            'timestamp': int_or_none(song.get('passtime')),
            'uploader': song.get('uname'),
            'view_count': int_or_none(statistic.get('play')),
        }


class BilibiliAudioAlbumIE(BilibiliAudioBaseIE):
    _VALID_URL = r'https?://(?:www\.)?bilibili\.com/audio/am(?P<id>\d+)'
    _TEST = {
        'url': 'https://www.bilibili.com/audio/am10624',
        'info_dict': {
            'id': '10624',
            'title': '每日新曲推荐（每日11:00更新）',
            'description': '每天11:00更新，为你推送最新音乐',
        },
        'playlist_count': 19,
    }

    def _real_extract(self, url):
        am_id = self._match_id(url)

        songs = self._call_api(
            'song/of-menu', am_id, {'sid': am_id, 'pn': 1, 'ps': 100})['data']

        entries = []
        for song in songs:
            sid = str_or_none(song.get('id'))
            if not sid:
                continue
            entries.append(self.url_result(
                'https://www.bilibili.com/audio/au' + sid,
                BilibiliAudioIE.ie_key(), sid))

        if entries:
            album_data = self._call_api('menu/info', am_id) or {}
            album_title = album_data.get('title')
            if album_title:
                for entry in entries:
                    entry['album'] = album_title
                return self.playlist_result(
                    entries, am_id, album_title, album_data.get('intro'))

        return self.playlist_result(entries, am_id)
>>>>>>> 2297c0d7
<|MERGE_RESOLUTION|>--- conflicted
+++ resolved
@@ -363,8 +363,6 @@
             entries, bangumi_id,
             season_info.get('bangumi_title'), season_info.get('evaluate'))
 
-
-<<<<<<< HEAD
 # USAGE: youtube-dl "bilisearch<NUMBER OF ENTRIES>:<SEARCH STRING>"
 class BiliBiliSearchIE(SearchInfoExtractor):
     IE_DESC = 'Bilibili video search'
@@ -399,7 +397,7 @@
                 }
 
             pageNumber += 1
-=======
+
 class BilibiliAudioBaseIE(InfoExtractor):
     def _call_api(self, path, sid, query=None):
         if not query:
@@ -509,5 +507,4 @@
                 return self.playlist_result(
                     entries, am_id, album_title, album_data.get('intro'))
 
-        return self.playlist_result(entries, am_id)
->>>>>>> 2297c0d7
+        return self.playlist_result(entries, am_id)