#!/usr/bin/env python3

from __future__ import unicode_literals

# Allow direct execution
import os
import sys
import unittest
import collections
sys.path.insert(0, os.path.dirname(os.path.dirname(os.path.abspath(__file__))))


from test.helper import gettestcases

from yt_dlp.extractor import (
    FacebookIE,
    gen_extractors,
    YoutubeIE,
)


class TestAllURLsMatching(unittest.TestCase):
    def setUp(self):
        self.ies = gen_extractors()

    def matching_ies(self, url):
        return [ie.IE_NAME for ie in self.ies if ie.suitable(url) and ie.IE_NAME != 'generic']

    def assertMatch(self, url, ie_list):
        self.assertEqual(self.matching_ies(url), ie_list)

    def test_youtube_playlist_matching(self):
        assertPlaylist = lambda url: self.assertMatch(url, ['youtube:playlist'])
        assertTab = lambda url: self.assertMatch(url, ['youtube:tab'])
        assertPlaylist('ECUl4u3cNGP61MdtwGTqZA0MreSaDybji8')
        assertPlaylist('UUBABnxM4Ar9ten8Mdjj1j0Q')  # 585
        assertPlaylist('PL63F0C78739B09958')
<<<<<<< HEAD
        assertTab('https://www.youtube.com/playlist?list=UUBABnxM4Ar9ten8Mdjj1j0Q')
        assertPlaylist('https://www.youtube.com/course?list=ECUl4u3cNGP61MdtwGTqZA0MreSaDybji8')
=======
        assertTab('https://www.youtube.com/AsapSCIENCE')
        assertTab('https://www.youtube.com/embedded')
        assertTab('https://www.youtube.com/playlist?list=UUBABnxM4Ar9ten8Mdjj1j0Q')
        assertTab('https://www.youtube.com/course?list=ECUl4u3cNGP61MdtwGTqZA0MreSaDybji8')
>>>>>>> bc97cdae
        assertTab('https://www.youtube.com/playlist?list=PLwP_SiAcdui0KVebT0mU9Apz359a4ubsC')
        assertTab('https://www.youtube.com/watch?v=AV6J6_AeFEQ&playnext=1&list=PL4023E734DA416012')  # 668
        self.assertFalse('youtube:playlist' in self.matching_ies('PLtS2H6bU1M'))
        # Top tracks
        assertTab('https://www.youtube.com/playlist?list=MCUS.20142101')

    def test_youtube_matching(self):
        self.assertTrue(YoutubeIE.suitable('PLtS2H6bU1M'))
        self.assertFalse(YoutubeIE.suitable('https://www.youtube.com/watch?v=AV6J6_AeFEQ&playnext=1&list=PL4023E734DA416012'))  # 668
        self.assertMatch('http://youtu.be/BaW_jenozKc', ['youtube'])
        # self.assertMatch('http://www.youtube.com/v/BaW_jenozKc', ['youtube'])  # /v/ is no longer valid
        self.assertMatch('https://youtube.googleapis.com/v/BaW_jenozKc', ['youtube'])
        self.assertMatch('http://www.cleanvideosearch.com/media/action/yt/watch?videoId=8v_4O44sfjM', ['youtube'])

    def test_youtube_channel_matching(self):
        assertChannel = lambda url: self.assertMatch(url, ['youtube:tab'])
        assertChannel('https://www.youtube.com/channel/HCtnHdj3df7iM')
        assertChannel('https://www.youtube.com/channel/HCtnHdj3df7iM?feature=gb_ch_rec')
        assertChannel('https://www.youtube.com/channel/HCtnHdj3df7iM/videos')

<<<<<<< HEAD
    # def test_youtube_user_matching(self):
    #     self.assertMatch('http://www.youtube.com/NASAgovVideo/videos', ['youtube:tab'])
=======
    def test_youtube_user_matching(self):
        self.assertMatch('http://www.youtube.com/NASAgovVideo/videos', ['youtube:tab'])
>>>>>>> bc97cdae

    def test_youtube_feeds(self):
        self.assertMatch('https://www.youtube.com/feed/library', ['youtube:tab'])
        self.assertMatch('https://www.youtube.com/feed/history', ['youtube:tab'])
        self.assertMatch('https://www.youtube.com/feed/watch_later', ['youtube:tab'])
        self.assertMatch('https://www.youtube.com/feed/subscriptions', ['youtube:tab'])

<<<<<<< HEAD
    # def test_youtube_search_matching(self):
    #     self.assertMatch('http://www.youtube.com/results?search_query=making+mustard', ['youtube:search_url'])
    #     self.assertMatch('https://www.youtube.com/results?baz=bar&search_query=youtube-dl+test+video&filters=video&lclk=video', ['youtube:search_url'])
=======
    def test_youtube_search_matching(self):
        self.assertMatch('http://www.youtube.com/results?search_query=making+mustard', ['youtube:search_url'])
        self.assertMatch('https://www.youtube.com/results?baz=bar&search_query=youtube-dl+test+video&filters=video&lclk=video', ['youtube:search_url'])
>>>>>>> bc97cdae

    def test_facebook_matching(self):
        self.assertTrue(FacebookIE.suitable('https://www.facebook.com/Shiniknoh#!/photo.php?v=10153317450565268'))
        self.assertTrue(FacebookIE.suitable('https://www.facebook.com/cindyweather?fref=ts#!/photo.php?v=10152183998945793'))

    def test_no_duplicates(self):
        ies = gen_extractors()
        for tc in gettestcases(include_onlymatching=True):
            url = tc['url']
            for ie in ies:
                if type(ie).__name__ in ('GenericIE', tc['name'] + 'IE'):
                    self.assertTrue(ie.suitable(url), '%s should match URL %r' % (type(ie).__name__, url))
                else:
                    self.assertFalse(
                        ie.suitable(url),
                        '%s should not match URL %r . That URL belongs to %s.' % (type(ie).__name__, url, tc['name']))

    def test_keywords(self):
        self.assertMatch(':ytsubs', ['youtube:subscriptions'])
        self.assertMatch(':ytsubscriptions', ['youtube:subscriptions'])
        self.assertMatch(':ythistory', ['youtube:history'])

    def test_vimeo_matching(self):
        self.assertMatch('https://vimeo.com/channels/tributes', ['vimeo:channel'])
        self.assertMatch('https://vimeo.com/channels/31259', ['vimeo:channel'])
        self.assertMatch('https://vimeo.com/channels/31259/53576664', ['vimeo'])
        self.assertMatch('https://vimeo.com/user7108434', ['vimeo:user'])
        self.assertMatch('https://vimeo.com/user7108434/videos', ['vimeo:user'])
        self.assertMatch('https://vimeo.com/user21297594/review/75524534/3c257a1b5d', ['vimeo:review'])

    # https://github.com/ytdl-org/youtube-dl/issues/1930
    def test_soundcloud_not_matching_sets(self):
        self.assertMatch('http://soundcloud.com/floex/sets/gone-ep', ['soundcloud:set'])

    def test_tumblr(self):
        self.assertMatch('http://tatianamaslanydaily.tumblr.com/post/54196191430/orphan-black-dvd-extra-behind-the-scenes', ['Tumblr'])
        self.assertMatch('http://tatianamaslanydaily.tumblr.com/post/54196191430', ['Tumblr'])

    def test_pbs(self):
        # https://github.com/ytdl-org/youtube-dl/issues/2350
        self.assertMatch('http://video.pbs.org/viralplayer/2365173446/', ['pbs'])
        self.assertMatch('http://video.pbs.org/widget/partnerplayer/980042464/', ['pbs'])

    def test_no_duplicated_ie_names(self):
        name_accu = collections.defaultdict(list)
        for ie in self.ies:
            name_accu[ie.IE_NAME.lower()].append(type(ie).__name__)
        for (ie_name, ie_list) in name_accu.items():
            self.assertEqual(
                len(ie_list), 1,
                'Multiple extractors with the same IE_NAME "%s" (%s)' % (ie_name, ', '.join(ie_list)))


if __name__ == '__main__':
    unittest.main()<|MERGE_RESOLUTION|>--- conflicted
+++ resolved
@@ -35,15 +35,10 @@
         assertPlaylist('ECUl4u3cNGP61MdtwGTqZA0MreSaDybji8')
         assertPlaylist('UUBABnxM4Ar9ten8Mdjj1j0Q')  # 585
         assertPlaylist('PL63F0C78739B09958')
-<<<<<<< HEAD
-        assertTab('https://www.youtube.com/playlist?list=UUBABnxM4Ar9ten8Mdjj1j0Q')
-        assertPlaylist('https://www.youtube.com/course?list=ECUl4u3cNGP61MdtwGTqZA0MreSaDybji8')
-=======
         assertTab('https://www.youtube.com/AsapSCIENCE')
         assertTab('https://www.youtube.com/embedded')
         assertTab('https://www.youtube.com/playlist?list=UUBABnxM4Ar9ten8Mdjj1j0Q')
         assertTab('https://www.youtube.com/course?list=ECUl4u3cNGP61MdtwGTqZA0MreSaDybji8')
->>>>>>> bc97cdae
         assertTab('https://www.youtube.com/playlist?list=PLwP_SiAcdui0KVebT0mU9Apz359a4ubsC')
         assertTab('https://www.youtube.com/watch?v=AV6J6_AeFEQ&playnext=1&list=PL4023E734DA416012')  # 668
         self.assertFalse('youtube:playlist' in self.matching_ies('PLtS2H6bU1M'))
@@ -64,13 +59,8 @@
         assertChannel('https://www.youtube.com/channel/HCtnHdj3df7iM?feature=gb_ch_rec')
         assertChannel('https://www.youtube.com/channel/HCtnHdj3df7iM/videos')
 
-<<<<<<< HEAD
-    # def test_youtube_user_matching(self):
-    #     self.assertMatch('http://www.youtube.com/NASAgovVideo/videos', ['youtube:tab'])
-=======
     def test_youtube_user_matching(self):
         self.assertMatch('http://www.youtube.com/NASAgovVideo/videos', ['youtube:tab'])
->>>>>>> bc97cdae
 
     def test_youtube_feeds(self):
         self.assertMatch('https://www.youtube.com/feed/library', ['youtube:tab'])
@@ -78,15 +68,9 @@
         self.assertMatch('https://www.youtube.com/feed/watch_later', ['youtube:tab'])
         self.assertMatch('https://www.youtube.com/feed/subscriptions', ['youtube:tab'])
 
-<<<<<<< HEAD
-    # def test_youtube_search_matching(self):
-    #     self.assertMatch('http://www.youtube.com/results?search_query=making+mustard', ['youtube:search_url'])
-    #     self.assertMatch('https://www.youtube.com/results?baz=bar&search_query=youtube-dl+test+video&filters=video&lclk=video', ['youtube:search_url'])
-=======
     def test_youtube_search_matching(self):
         self.assertMatch('http://www.youtube.com/results?search_query=making+mustard', ['youtube:search_url'])
         self.assertMatch('https://www.youtube.com/results?baz=bar&search_query=youtube-dl+test+video&filters=video&lclk=video', ['youtube:search_url'])
->>>>>>> bc97cdae
 
     def test_facebook_matching(self):
         self.assertTrue(FacebookIE.suitable('https://www.facebook.com/Shiniknoh#!/photo.php?v=10153317450565268'))
