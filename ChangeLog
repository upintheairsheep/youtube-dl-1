<<<<<<< HEAD
=======
version 2020.03.24

Core
- [utils] Revert support for cookie files with spaces used instead of tabs

Extractors
* [teachable] Update upskillcourses and gns3 domains
* [generic] Look for teachable embeds before wistia
+ [teachable] Extract chapter metadata (#24421)
+ [bilibili] Add support for player.bilibili.com (#24402)
+ [bilibili] Add support for new URL schema with BV ids (#24439, #24442)
* [limelight] Remove disabled API requests (#24255)
* [soundcloud] Fix download URL extraction (#24394)
+ [cbc:watch] Add support for authentication (#19160)
* [hellporno] Fix extraction (#24399)
* [xtube] Fix formats extraction (#24348)
* [ndr] Fix extraction (#24326)
* [nhk] Update m3u8 URL and use native HLS downloader (#24329)
- [nhk] Remove obsolete rtmp formats (#24329)
* [nhk] Relax URL regular expression (#24329)
- [vimeo] Revert fix showcase password protected video extraction (#24224)


version 2020.03.08

Core
+ [utils] Add support for cookie files with spaces used instead of tabs

Extractors
+ [pornhub] Add support for pornhubpremium.com (#24288)
- [youtube] Remove outdated code and unnecessary requests
* [youtube] Improve extraction in 429 HTTP error conditions (#24283)
* [nhk] Update API version (#24270)


version 2020.03.06

Extractors
* [youtube] Fix age-gated videos support without login (#24248)
* [vimeo] Fix showcase password protected video extraction (#24224)
* [pornhub] Improve title extraction (#24184)
* [peertube] Improve extraction (#23657)
+ [servus] Add support for new URL schema (#23475, #23583, #24142)
* [vimeo] Fix subtitles URLs (#24209)


version 2020.03.01

Core
* [YoutubeDL] Force redirect URL to unicode on python 2
- [options] Remove duplicate short option -v for --version (#24162)

Extractors
* [xhamster] Fix extraction (#24205)
* [franceculture] Fix extraction (#24204)
+ [telecinco] Add support for article opening videos
* [telecinco] Fix extraction (#24195)
* [xtube] Fix metadata extraction (#21073, #22455)
* [youjizz] Fix extraction (#24181)
- Remove no longer needed compat_str around geturl
* [pornhd] Fix extraction (#24128)
+ [teachable] Add support for multiple videos per lecture (#24101)
+ [wistia] Add support for multiple generic embeds (#8347, 11385)
* [imdb] Fix extraction (#23443)
* [tv2dk:bornholm:play] Fix extraction (#24076)


>>>>>>> 049c0486
version 2020.02.16

Core
* [YoutubeDL] Fix playlist entry indexing with --playlist-items (#10591,
  #10622)
* [update] Fix updating via symlinks (#23991)
+ [compat] Introduce compat_realpath (#23991)

Extractors
+ [npr] Add support for streams (#24042)
+ [24video] Add support for porn.24video.net (#23779, #23784)
- [jpopsuki] Remove extractor (#23858)
* [nova] Improve extraction (#23690)
* [nova:embed] Improve (#23690)
* [nova:embed] Fix extraction (#23672)
+ [abc:iview] Add support for 720p (#22907, #22921)
* [nytimes] Improve format sorting (#24010)
+ [toggle] Add support for mewatch.sg (#23895, #23930)
* [thisoldhouse] Fix extraction (#23951)
+ [popcorntimes] Add support for popcorntimes.tv (#23949)
* [sportdeutschland] Update to new API
* [twitch:stream] Lowercase channel id for stream request (#23917)
* [tv5mondeplus] Fix extraction (#23907, #23911)
* [tva] Relax URL regular expression (#23903)
* [vimeo] Fix album extraction (#23864)
* [viewlift] Improve extraction
    * Fix extraction (#23851)
    + Add support for authentication
    + Add support for more domains
* [svt] Fix series extraction (#22297)
* [svt] Fix article extraction (#22897, #22919)
* [soundcloud] Imporve private playlist/set tracks extraction (#3707)


version 2020.01.24

Extractors
* [youtube] Fix sigfunc name extraction (#23819)
* [stretchinternet] Fix extraction (#4319)
* [voicerepublic] Fix extraction
* [azmedien] Fix extraction (#23783)
* [businessinsider] Fix jwplatform id extraction (#22929, #22954)
+ [24video] Add support for 24video.vip (#23753)
* [ivi:compilation] Fix entries extraction (#23770)
* [ard] Improve extraction (#23761)
    * Simplify extraction
    + Extract age limit and series
    * Bypass geo-restriction
+ [nbc] Add support for nbc multi network URLs (#23049)
* [americastestkitchen] Fix extraction
* [zype] Improve extraction
    + Extract subtitles (#21258)
    + Support URLs with alternative keys/tokens (#21258)
    + Extract more metadata
* [orf:tvthek] Improve geo restricted videos detection (#23741)
* [soundcloud] Restore previews extraction (#23739)


version 2020.01.15

Extractors
* [yourporn] Fix extraction (#21645, #22255, #23459)
+ [canvas] Add support for new API endpoint (#17680, #18629)
* [ndr:base:embed] Improve thumbnails extraction (#23731)
+ [vodplatform] Add support for embed.kwikmotion.com domain
+ [twitter] Add support for promo_video_website cards (#23711)
* [orf:radio] Clean description and improve extraction
* [orf:fm4] Fix extraction (#23599)
* [safari] Fix kaltura session extraction (#23679, #23670)
* [lego] Fix extraction and extract subtitle (#23687)
* [cloudflarestream] Improve extraction
    + Add support for bytehighway.net domain
    + Add support for signed URLs
    + Extract thumbnail
* [naver] Improve extraction
    * Improve geo-restriction handling
    + Extract automatic captions
    + Extract uploader metadata
    + Extract VLive HLS formats
    * Improve metadata extraction
- [pandatv] Remove extractor (#23630)
* [dctp] Fix format extraction (#23656)
+ [scrippsnetworks] Add support for www.discovery.com videos
* [discovery] Fix anonymous token extraction (#23650)
* [nrktv:seriebase] Fix extraction (#23625, #23537)
* [wistia] Improve format extraction and extract subtitles (#22590)
* [vice] Improve extraction (#23631)
* [redtube] Detect private videos (#23518)


version 2020.01.01

Extractors
* [brightcove] Invalidate policy key cache on failing requests
* [pornhub] Improve locked videos detection (#22449, #22780)
+ [pornhub] Add support for m3u8 formats
* [pornhub] Fix extraction (#22749, #23082)
* [brightcove] Update policy key on failing requests
* [spankbang] Improve removed video detection (#23423)
* [spankbang] Fix extraction (#23307, #23423, #23444)
* [soundcloud] Automatically update client id on failing requests
* [prosiebensat1] Improve geo restriction handling (#23571)
* [brightcove] Cache brightcove player policy keys
* [teachable] Fail with error message if no video URL found
* [teachable] Improve locked lessons detection (#23528)
+ [scrippsnetworks] Add support for Scripps Networks sites (#19857, #22981)
* [mitele] Fix extraction (#21354, #23456)
* [soundcloud] Update client id (#23516)
* [mailru] Relax URL regular expressions (#23509)


version 2019.12.25

Core
* [utils] Improve str_to_int
+ [downloader/hls] Add ability to override AES decryption key URL (#17521)

Extractors
* [mediaset] Fix parse formats (#23508)
+ [tv2dk:bornholm:play] Add support for play.tv2bornholm.dk (#23291)
+ [slideslive] Add support for url and vimeo service names (#23414)
* [slideslive] Fix extraction (#23413)
* [twitch:clips] Fix extraction (#23375)
+ [soundcloud] Add support for token protected embeds (#18954)
* [vk] Improve extraction
    * Fix User Videos extraction (#23356)
    * Extract all videos for lists with more than 1000 videos (#23356)
    + Add support for video albums (#14327, #14492)
- [kontrtube] Remove extractor
- [videopremium] Remove extractor
- [musicplayon] Remove extractor (#9225)
+ [ufctv] Add support for ufcfightpass.imgdge.com and
  ufcfightpass.imggaming.com (#23343)
+ [twitch] Extract m3u8 formats frame rate (#23333)
+ [imggaming] Add support for playlists and extract subtitles
+ [ufcarabia] Add support for UFC Arabia (#23312)
* [ufctv] Fix extraction
* [yahoo] Fix gyao brightcove player id (#23303)
* [vzaar] Override AES decryption key URL (#17521)
+ [vzaar] Add support for AES HLS manifests (#17521, #23299)
* [nrl] Fix extraction
* [teachingchannel] Fix extraction
* [nintendo] Fix extraction and partially add support for Nintendo Direct
  videos (#4592)
+ [ooyala] Add better fallback values for domain and streams variables
+ [youtube] Add support youtubekids.com (#23272)
* [tv2] Detect DRM protection
+ [tv2] Add support for katsomo.fi and mtv.fi (#10543)
* [tv2] Fix tv2.no article extraction
* [msn] Improve extraction
    + Add support for YouTube and NBCSports embeds
    + Add support for articles with multiple videos
    * Improve AOL embed support
    * Improve format extraction
* [abcotvs] Relax URL regular expression and improve metadata extraction
  (#18014)
* [channel9] Reduce response size
* [adobetv] Improve extaction
    * Use OnDemandPagedList for list extractors
    * Reduce show extraction requests
    * Extract original video format and subtitles
    + Add support for adobe tv embeds


version 2019.11.28

Core
+ [utils] Add generic caesar cipher and rot47
* [utils] Handle rd-suffixed day parts in unified_strdate (#23199)

Extractors
* [vimeo] Improve extraction
    * Fix review extraction
    * Fix ondemand extraction
    * Make password protected player case as an expected error (#22896)
    * Simplify channel based extractors code
- [openload] Remove extractor (#11999)
- [verystream] Remove extractor
- [streamango] Remove extractor (#15406)
* [dailymotion] Improve extraction
    * Extract http formats included in m3u8 manifest
    * Fix user extraction (#3553, #21415)
    + Add suport for User Authentication (#11491)
    * Fix password protected videos extraction (#23176)
    * Respect age limit option and family filter cookie value (#18437)
    * Handle video url playlist query param
    * Report allowed countries for geo-restricted videos
* [corus] Improve extraction
    + Add support for Series Plus, W Network, YTV, ABC Spark, disneychannel.com
      and disneylachaine.ca (#20861)
    + Add support for self hosted videos (#22075)
    * Detect DRM protection (#14910, #9164)
* [vivo] Fix extraction (#22328, #22279)
+ [bitchute] Extract upload date (#22990, #23193)
* [soundcloud] Update client id (#23214)


version 2019.11.22

Core
+ [extractor/common] Clean jwplayer description HTML tags
+ [extractor/common] Add data, headers and query to all major extract formats
  methods

Extractors
* [chaturbate] Fix extraction (#23010, #23012)
+ [ntvru] Add support for non relative file URLs (#23140)
* [vk] Fix wall audio thumbnails extraction (#23135)
* [ivi] Fix format extraction (#21991)
- [comcarcoff] Remove extractor
+ [drtv] Add support for new URL schema (#23059)
+ [nexx] Add support for Multi Player JS Setup (#23052)
+ [teamcoco] Add support for new videos (#23054)
* [soundcloud] Check if the soundtrack has downloads left (#23045)
* [facebook] Fix posts video data extraction (#22473)
- [addanime] Remove extractor
- [minhateca] Remove extractor
- [daisuki] Remove extractor
* [seeker] Fix extraction
- [revision3] Remove extractors
* [twitch] Fix video comments URL (#18593, #15828)
* [twitter] Improve extraction
    + Add support for generic embeds (#22168)
    * Always extract http formats for native videos (#14934)
    + Add support for Twitter Broadcasts (#21369)
    + Extract more metadata
    * Improve VMap format extraction
    * Unify extraction code for both twitter statuses and cards
+ [twitch] Add support for Clip embed URLs
* [lnkgo] Fix extraction (#16834)
* [mixcloud] Improve extraction
    * Improve metadata extraction (#11721)
    * Fix playlist extraction (#22378)
    * Fix user mixes extraction (#15197, #17865)
+ [kinja] Add support for Kinja embeds (#5756, #11282, #22237, #22384)
* [onionstudios] Fix extraction
+ [hotstar] Pass Referer header to format requests (#22836)
* [dplay] Minimize response size
+ [patreon] Extract uploader_id and filesize
* [patreon] Minimize response size
* [roosterteeth] Fix login request (#16094, #22689)


version 2019.11.05

Extractors
+ [scte] Add support for learning.scte.org (#22975)
+ [msn] Add support for Vidible and AOL embeds (#22195, #22227)
* [myspass] Fix video URL extraction and improve metadata extraction (#22448)
* [jamendo] Improve extraction
    * Fix album extraction (#18564)
    * Improve metadata extraction (#18565, #21379)
* [mediaset] Relax URL guid matching (#18352)
+ [mediaset] Extract unprotected M3U and MPD manifests (#17204)
* [telegraaf] Fix extraction
+ [bellmedia] Add support for marilyn.ca videos (#22193)
* [stv] Fix extraction (#22928)
- [iconosquare] Remove extractor
- [keek] Remove extractor
- [gameone] Remove extractor (#21778)
- [flipagram] Remove extractor
- [bambuser] Remove extractor
* [wistia] Reduce embed extraction false positives
+ [wistia] Add support for inline embeds (#22931)
- [go90] Remove extractor
* [kakao] Remove raw request
+ [kakao] Extract format total bitrate
* [daum] Fix VOD and Clip extracton (#15015)
* [kakao] Improve extraction
    + Add support for embed URLs
    + Add support for Kakao Legacy vid based embed URLs
    * Only extract fields used for extraction
    * Strip description and extract tags
* [mixcloud] Fix cloudcast data extraction (#22821)
* [yahoo] Improve extraction
    + Add support for live streams (#3597, #3779, #22178)
    * Bypass cookie consent page for european domains (#16948, #22576)
    + Add generic support for embeds (#20332)
* [tv2] Fix and improve extraction (#22787)
+ [tv2dk] Add support for TV2 DK sites
* [onet] Improve extraction …
    + Add support for onet100.vod.pl
    + Extract m3u8 formats
    * Correct audio only format info
* [fox9] Fix extraction


version 2019.10.29

Core
* [utils] Actualize major IPv4 address blocks per country

Extractors
+ [go] Add support for abc.com and freeform.com (#22823, #22864)
+ [mtv] Add support for mtvjapan.com
* [mtv] Fix extraction for mtv.de (#22113)
* [videodetective] Fix extraction
* [internetvideoarchive] Fix extraction
* [nbcnews] Fix extraction (#12569, #12576, #21703, #21923)
- [hark] Remove extractor
- [tutv] Remove extractor
- [learnr] Remove extractor
- [macgamestore] Remove extractor
* [la7] Update Kaltura service URL (#22358)
* [thesun] Fix extraction (#16966)
- [makertv] Remove extractor
+ [tenplay] Add support for 10play.com.au (#21446)
* [soundcloud] Improve extraction
    * Improve format extraction (#22123)
    + Extract uploader_id and uploader_url (#21916)
    + Extract all known thumbnails (#19071, #20659)
    * Fix extration for private playlists (#20976)
    + Add support for playlist embeds (#20976)
    * Skip preview formats (#22806)
* [dplay] Improve extraction
    + Add support for dplay.fi, dplay.jp and es.dplay.com (#16969)
    * Fix it.dplay.com extraction (#22826)
    + Extract creator, tags and thumbnails
    * Handle playback API call errors
+ [discoverynetworks] Add support for dplay.co.uk
* [vk] Improve extraction
    + Add support for Odnoklassniki embeds
    + Extract more videos from user lists (#4470)
    + Fix wall post audio extraction (#18332)
    * Improve error detection (#22568)
+ [odnoklassniki] Add support for embeds
* [puhutv] Improve extraction
    * Fix subtitles extraction
    * Transform HLS URLs to HTTP URLs
    * Improve metadata extraction
* [ceskatelevize] Skip DRM media
+ [facebook] Extract subtitles (#22777)
* [globo] Handle alternative hash signing method


version 2019.10.22

Core
* [utils] Improve subtitles_filename (#22753)

Extractors
* [facebook] Bypass download rate limits (#21018)
+ [contv] Add support for contv.com
- [viewster] Remove extractor
* [xfileshare] Improve extractor (#17032, #17906, #18237, #18239)
    * Update the list of domains
    + Add support for aa-encoded video data
    * Improve jwplayer format extraction
    + Add support for Clappr sources
* [mangomolo] Fix video format extraction and add support for player URLs
* [audioboom] Improve metadata extraction
* [twitch] Update VOD URL matching (#22395, #22727)
- [mit] Remove support for video.mit.edu (#22403)
- [servingsys] Remove extractor (#22639)
* [dumpert] Fix extraction (#22428, #22564)
* [atresplayer] Fix extraction (#16277, #16716)


version 2019.10.16

Core
* [extractor/common] Make _is_valid_url more relaxed

Extractors
* [vimeo] Improve album videos id extraction (#22599)
+ [globo] Extract subtitles (#22713)
* [bokecc] Improve player params extraction (#22638)
* [nexx] Handle result list (#22666)
* [vimeo] Fix VHX embed extraction
* [nbc] Switch to graphql API (#18581, #22693, #22701)
- [vessel] Remove extractor
- [promptfile] Remove extractor (#6239)
* [kaltura] Fix service URL extraction (#22658)
* [kaltura] Fix embed info strip (#22658)
* [globo] Fix format extraction (#20319)
* [redtube] Improve metadata extraction (#22492, #22615)
* [pornhub:uservideos:upload] Fix extraction (#22619)
+ [telequebec:squat] Add support for squat.telequebec.tv (#18503)
- [wimp] Remove extractor (#22088, #22091)
+ [gfycat] Extend URL regular expression (#22225)
+ [chaturbate] Extend URL regular expression (#22309)
* [peertube] Update instances (#22414)
+ [telequebec] Add support for coucou.telequebec.tv (#22482)
+ [xvideos] Extend URL regular expression (#22471)
- [youtube] Remove support for invidious.enkirton.net (#22543)
+ [openload] Add support for oload.monster (#22592)
* [nrktv:seriebase] Fix extraction (#22596)
+ [youtube] Add support for yt.lelux.fi (#22597)
* [orf:tvthek] Make manifest requests non fatal (#22578)
* [teachable] Skip login when already logged in (#22572)
* [viewlift] Improve extraction (#22545)
* [nonktube] Fix extraction (#22544)


version 2019.09.28

Core
* [YoutubeDL] Honour all --get-* options with --flat-playlist (#22493)

Extractors
* [vk] Fix extraction (#22522)
* [heise] Fix kaltura embeds extraction (#22514)
* [ted] Check for resources validity and extract subtitled downloads (#22513)
+ [youtube] Add support for
  owxfohz4kjyv25fvlqilyxast7inivgiktls3th44jhk3ej3i7ya.b32.i2p (#22292)
+ [nhk] Add support for clips
* [nhk] Fix video extraction (#22249, #22353)
* [byutv] Fix extraction (#22070)
+ [openload] Add support for oload.online (#22304)
+ [youtube] Add support for invidious.drycat.fr (#22451)
* [jwplatfom] Do not match video URLs (#20596, #22148)
* [youtube:playlist] Unescape playlist uploader (#22483)
+ [bilibili] Add support audio albums and songs (#21094)
+ [instagram] Add support for tv URLs
+ [mixcloud] Allow uppercase letters in format URLs (#19280)
* [brightcove] Delegate all supported legacy URLs to new extractor (#11523,
  #12842, #13912, #15669, #16303)
* [hotstar] Use native HLS downloader by default
+ [hotstar] Extract more formats (#22323)
* [9now] Fix extraction (#22361)
* [zdf] Bypass geo restriction
+ [tv4] Extract series metadata
* [tv4] Fix extraction (#22443)


version 2019.09.12.1

Extractors
* [youtube] Remove quality and tbr for itag 43 (#22372)


version 2019.09.12

Extractors
* [youtube] Quick extraction tempfix (#22367, #22163)


version 2019.09.01

Core
+ [extractor/generic] Add support for squarespace embeds (#21294, #21802,
  #21859)
+ [downloader/external] Respect mtime option for aria2c (#22242)

Extractors
+ [xhamster:user] Add support for user pages (#16330, #18454)
+ [xhamster] Add support for more domains
+ [verystream] Add support for woof.tube (#22217)
+ [dailymotion] Add support for lequipe.fr (#21328, #22152)
+ [openload] Add support for oload.vip (#22205)
+ [bbccouk] Extend URL regular expression (#19200)
+ [youtube] Add support for invidious.nixnet.xyz and yt.elukerio.org (#22223)
* [safari] Fix authentication (#22161, #22184)
* [usanetwork] Fix extraction (#22105)
+ [einthusan] Add support for einthusan.ca (#22171)
* [youtube] Improve unavailable message extraction (#22117)
+ [piksel] Extract subtitles (#20506)


version 2019.08.13

Core
* [downloader/fragment] Fix ETA calculation of resumed download (#21992)
* [YoutubeDL] Check annotations availability (#18582)

Extractors
* [youtube:playlist] Improve flat extraction (#21927)
* [youtube] Fix annotations extraction (#22045)
+ [discovery] Extract series meta field (#21808)
* [youtube] Improve error detection (#16445)
* [vimeo] Fix album extraction (#1933, #15704, #15855, #18967, #21986)
+ [roosterteeth] Add support for watch URLs
* [discovery] Limit video data by show slug (#21980)


version 2019.08.02

Extractors
+ [tvigle] Add support for HLS and DASH formats (#21967)
* [tvigle] Fix extraction (#21967)
+ [yandexvideo] Add support for DASH formats (#21971)
* [discovery] Use API call for video data extraction (#21808)
+ [mgtv] Extract format_note (#21881)
* [tvn24] Fix metadata extraction (#21833, #21834)
* [dlive] Relax URL regular expression (#21909)
+ [openload] Add support for oload.best (#21913)
* [youtube] Improve metadata extraction for age gate content (#21943)


version 2019.07.30

Extractors
* [youtube] Fix and improve title and description extraction (#21934)


version 2019.07.27

Extractors
+ [yahoo:japannews] Add support for yahoo.co.jp (#21698, #21265)
+ [discovery] Add support go.discovery.com URLs
* [youtube:playlist] Relax video regular expression (#21844)
* [generic] Restrict --default-search schemeless URLs detection pattern
  (#21842)
* [vrv] Fix CMS signing query extraction (#21809)


version 2019.07.16

Extractors
+ [asiancrush] Add support for yuyutv.com, midnightpulp.com and cocoro.tv
  (#21281, #21290)
* [kaltura] Check source format URL (#21290)
* [ctsnews] Fix YouTube embeds extraction (#21678)
+ [einthusan] Add support for einthusan.com (#21748, #21775)
+ [youtube] Add support for invidious.mastodon.host (#21777)
+ [gfycat] Extend URL regular expression (#21779, #21780)
* [youtube] Restrict is_live extraction (#21782)


version 2019.07.14

Extractors
* [porn91] Fix extraction (#21312)
+ [yandexmusic] Extract track number and disk number (#21421)
+ [yandexmusic] Add support for multi disk albums (#21420, #21421)
* [lynda] Handle missing subtitles (#20490, #20513)
+ [youtube] Add more invidious instances to URL regular expression (#21694)
* [twitter] Improve uploader id extraction (#21705)
* [spankbang] Fix and improve metadata extraction
* [spankbang] Fix extraction (#21763, #21764)
+ [dlive] Add support for dlive.tv (#18080)
+ [livejournal] Add support for livejournal.com (#21526)
* [roosterteeth] Fix free episode extraction (#16094)
* [dbtv] Fix extraction
* [bellator] Fix extraction
- [rudo] Remove extractor (#18430, #18474)
* [facebook] Fallback to twitter:image meta for thumbnail extraction (#21224)
* [bleacherreport] Fix Bleacher Report CMS extraction
* [espn] Fix fivethirtyeight.com extraction
* [5tv] Relax video URL regular expression and support https URLs
* [youtube] Fix is_live extraction (#21734)
* [youtube] Fix authentication (#11270)


version 2019.07.12

Core
+ [adobepass] Add support for AT&T U-verse (mso ATT) (#13938, #21016)

Extractors
+ [mgtv] Pass Referer HTTP header for format URLs (#21726)
+ [beeg] Add support for api/v6 v2 URLs without t argument (#21701)
* [voxmedia:volume] Improvevox embed extraction (#16846)
* [funnyordie] Move extraction to VoxMedia extractor (#16846)
* [gameinformer] Fix extraction (#8895, #15363, #17206)
* [funk] Fix extraction (#17915)
* [packtpub] Relax lesson URL regular expression (#21695)
* [packtpub] Fix extraction (#21268)
* [philharmoniedeparis] Relax URL regular expression (#21672)
* [peertube] Detect embed URLs in generic extraction (#21666)
* [mixer:vod] Relax URL regular expression (#21657, #21658)
+ [lecturio] Add support id based URLs (#21630)
+ [go] Add site info for disneynow (#21613)
* [ted] Restrict info regular expression (#21631)
* [twitch:vod] Actualize m3u8 URL (#21538, #21607)
* [vzaar] Fix videos with empty title (#21606)
* [tvland] Fix extraction (#21384)
* [arte] Clean extractor (#15583, #21614)


version 2019.07.02

Core
+ [utils] Introduce random_user_agent and use as default User-Agent (#21546)

Extractors
+ [vevo] Add support for embed.vevo.com URLs (#21565)
+ [openload] Add support for oload.biz (#21574)
* [xiami] Update API base URL (#21575)
* [yourporn] Fix extraction (#21585)
+ [acast] Add support for URLs with episode id (#21444)
+ [dailymotion] Add support for DM.player embeds
* [soundcloud] Update client id


version 2019.06.27

Extractors
+ [go] Add support for disneynow.com (#21528)
* [mixer:vod] Relax URL regular expression (#21531, #21536)
* [drtv] Relax URL regular expression
* [fusion] Fix extraction (#17775, #21269)
- [nfb] Remove extractor (#21518)
+ [beeg] Add support for api/v6 v2 URLs (#21511)
+ [brightcove:new] Add support for playlists (#21331)
+ [openload] Add support for oload.life (#21495)
* [vimeo:channel,group] Make title extraction non fatal
* [vimeo:likes] Implement extrator in terms of channel extractor (#21493)
+ [pornhub] Add support for more paged video sources
+ [pornhub] Add support for downloading single pages and search pages (#15570)
* [pornhub] Rework extractors (#11922, #16078, #17454, #17936)
+ [youtube] Add another signature function pattern
* [tf1] Fix extraction (#21365, #21372)
* [crunchyroll] Move Accept-Language workaround to video extractor since
  it causes playlists not to list any videos
* [crunchyroll:playlist] Fix and relax title extraction (#21291, #21443)


version 2019.06.21

Core
* [utils] Restrict parse_codecs and add theora as known vcodec (#21381)

Extractors
* [youtube] Update signature function patterns (#21469, #21476)
* [youtube] Make --write-annotations non fatal (#21452)
+ [sixplay] Add support for rtlmost.hu (#21405)
* [youtube] Hardcode codec metadata for av01 video only formats (#21381)
* [toutv] Update client key (#21370)
+ [biqle] Add support for new embed domain
* [cbs] Improve DRM protected videos detection (#21339)


version 2019.06.08

Core
* [downloader/common] Improve rate limit (#21301)
* [utils] Improve strip_or_none
* [extractor/common] Strip src attribute for HTML5 entries code (#18485,
  #21169)

Extractors
* [ted] Fix playlist extraction (#20844, #21032)
* [vlive:playlist] Fix video extraction when no playlist is found (#20590)
+ [vlive] Add CH+ support (#16887, #21209)
+ [openload] Add support for oload.website (#21329)
+ [tvnow] Extract HD formats (#21201)
+ [redbulltv] Add support for rrn:content URLs (#21297)
* [youtube] Fix average rating extraction (#21304)
+ [bitchute] Extract HTML5 formats (#21306)
* [cbsnews] Fix extraction (#9659, #15397)
* [vvvvid] Relax URL regular expression (#21299)
+ [prosiebensat1] Add support for new API (#21272)
+ [vrv] Extract adaptive_hls formats (#21243)
* [viki] Switch to HTTPS (#21001)
* [LiveLeak] Check if the original videos exist (#21206, #21208)
* [rtp] Fix extraction (#15099)
* [youtube] Improve DRM protected videos detection (#1774)
+ [srgssrplay] Add support for popupvideoplayer URLs (#21155)
+ [24video] Add support for porno.24video.net (#21194)
+ [24video] Add support for 24video.site (#21193)
- [pornflip] Remove extractor
- [criterion] Remove extractor (#21195)
* [pornhub] Use HTTPS (#21061)
* [bitchute] Fix uploader extraction (#21076)
* [streamcloud] Reduce waiting time to 6 seconds (#21092)
- [novamov] Remove extractors (#21077)
+ [openload] Add support for oload.press (#21135)
* [vivo] Fix extraction (#18906, #19217)


version 2019.05.20

Core
+ [extractor/common] Move workaround for applying first Set-Cookie header
  into a separate _apply_first_set_cookie_header method

Extractors
* [safari] Fix authentication (#21090)
* [vk] Use _apply_first_set_cookie_header
* [vrt] Fix extraction (#20527)
+ [canvas] Add support for vrtnieuws and sporza site ids and extract
  AES HLS formats
+ [vrv] Extract captions (#19238)
* [tele5] Improve video id extraction
* [tele5] Relax URL regular expression (#21020, #21063)
* [svtplay] Update API URL (#21075)
+ [yahoo:gyao] Add X-User-Agent header to dam proxy requests (#21071)


version 2019.05.11

Core
* [utils] Transliterate "þ" as "th" (#20897)

Extractors
+ [cloudflarestream] Add support for videodelivery.net (#21049)
+ [byutv] Add support for DVR videos (#20574, #20676)
+ [gfycat] Add support for URLs with tags (#20696, #20731)
+ [openload] Add support for verystream.com (#20701, #20967)
* [youtube] Use sp field value for signature field name (#18841, #18927,
  #21028)
+ [yahoo:gyao] Extend URL regular expression (#21008)
* [youtube] Fix channel id extraction (#20982, #21003)
+ [sky] Add support for news.sky.com (#13055)
+ [youtube:entrylistbase] Retry on 5xx HTTP errors (#20965)
+ [francetvinfo] Extend video id extraction (#20619, #20740)
* [4tube] Update token hosts (#20918)
* [hotstar] Move to API v2 (#20931)
* [fox] Fix API error handling under python 2 (#20925)
+ [redbulltv] Extend URL regular expression (#20922)


version 2019.04.30

Extractors
* [openload] Use real Chrome versions (#20902)
- [youtube] Remove info el for get_video_info request
* [youtube] Improve extraction robustness
- [dramafever] Remove extractor (#20868)
* [adn] Fix subtitle extraction (#12724)
+ [ccc] Extract creator (#20355)
+ [ccc:playlist] Add support for media.ccc.de playlists (#14601, #20355)
+ [sverigesradio] Add support for sverigesradio.se (#18635)
+ [cinemax] Add support for cinemax.com
* [sixplay] Try extracting non-DRM protected manifests (#20849)
+ [youtube] Extract Youtube Music Auto-generated metadata (#20599, #20742)
- [wrzuta] Remove extractor (#20684, #20801)
* [twitch] Prefer source format (#20850)
+ [twitcasting] Add support for private videos (#20843)
* [reddit] Validate thumbnail URL (#20030)
* [yandexmusic] Fix track URL extraction (#20820)


version 2019.04.24

Extractors
* [youtube] Fix extraction (#20758, #20759, #20761, #20762, #20764, #20766,
  #20767, #20769, #20771, #20768, #20770)
* [toutv] Fix extraction and extract series info (#20757)
+ [vrv] Add support for movie listings (#19229)
+ [youtube] Print error when no data is available (#20737)
+ [soundcloud] Add support for new rendition and improve extraction (#20699)
+ [ooyala] Add support for geo verification proxy
+ [nrl] Add support for nrl.com (#15991)
+ [vimeo] Extract live archive source format (#19144)
+ [vimeo] Add support for live streams and improve info extraction (#19144)
+ [ntvcojp] Add support for cu.ntv.co.jp
+ [nhk] Extract RTMPT format
+ [nhk] Add support for audio URLs
+ [udemy] Add another course id extraction pattern (#20491)
+ [openload] Add support for oload.services (#20691)
+ [openload] Add support for openloed.co (#20691, #20693)
* [bravotv] Fix extraction (#19213)


version 2019.04.17

Extractors
* [openload] Randomize User-Agent (#20688)
+ [openload] Add support for oladblock domains (#20471)
* [adn] Fix subtitle extraction (#12724)
+ [aol] Add support for localized websites
+ [yahoo] Add support GYAO episode URLs
+ [yahoo] Add support for streaming.yahoo.co.jp (#5811, #7098)
+ [yahoo] Add support for gyao.yahoo.co.jp
* [aenetworks] Fix history topic extraction and extract more formats
+ [cbs] Extract smpte and vtt subtitles
+ [streamango] Add support for streamcherry.com (#20592)
+ [yourporn] Add support for sxyprn.com (#20646)
* [mgtv] Fix extraction (#20650)
* [linkedin:learning] Use urljoin for form action URL (#20431)
+ [gdc] Add support for kaltura embeds (#20575)
* [dispeak] Improve mp4 bitrate extraction
* [kaltura] Sanitize embed URLs
* [jwplatfom] Do not match manifest URLs (#20596)
* [aol] Restrict URL regular expression and improve format extraction
+ [tiktok] Add support for new URL schema (#20573)
+ [stv:player] Add support for player.stv.tv (#20586)


version 2019.04.07

Core
+ [downloader/external] Pass rtmp_conn to ffmpeg

Extractors
+ [ruutu] Add support for audio podcasts (#20473, #20545)
+ [xvideos] Extract all thumbnails (#20432)
+ [platzi] Add support for platzi.com (#20562)
* [dvtv] Fix extraction (#18514, #19174)
+ [vrv] Add basic support for individual movie links (#19229)
+ [bfi:player] Add support for player.bfi.org.uk (#19235)
* [hbo] Fix extraction and extract subtitles (#14629, #13709)
* [youtube] Extract srv[1-3] subtitle formats (#20566)
* [adultswim] Fix extraction (#18025)
* [teamcoco] Fix extraction and add suport for subdomains (#17099, #20339)
* [adn] Fix subtitle compatibility with ffmpeg
* [adn] Fix extraction and add support for positioning styles (#20549)
* [vk] Use unique video id (#17848)
* [newstube] Fix extraction
* [rtl2] Actualize extraction
+ [adobeconnect] Add support for adobeconnect.com (#20283)
+ [gaia] Add support for authentication (#14605)
+ [mediasite] Add support for dashed ids and named catalogs (#20531)


version 2019.04.01

Core
* [utils] Improve int_or_none and float_or_none (#20403)
* Check for valid --min-sleep-interval when --max-sleep-interval is specified
  (#20435)

Extractors
+ [weibo] Extend URL regular expression (#20496)
+ [xhamster] Add support for xhamster.one (#20508)
+ [mediasite] Add support for catalogs (#20507)
+ [teamtreehouse] Add support for teamtreehouse.com (#9836)
+ [ina] Add support for audio URLs
* [ina] Improve extraction
* [cwtv] Fix episode number extraction (#20461)
* [npo] Improve DRM detection
+ [pornhub] Add support for DASH formats (#20403)
* [svtplay] Update API endpoint (#20430)


version 2019.03.18

Core
* [extractor/common] Improve HTML5 entries extraction
+ [utils] Introduce parse_bitrate
* [update] Hide update URLs behind redirect
* [extractor/common] Fix url meta field for unfragmented DASH formats (#20346)

Extractors
+ [yandexvideo] Add extractor
* [openload] Improve embed detection
+ [corus] Add support for bigbrothercanada.ca (#20357)
+ [orf:radio] Extract series (#20012)
+ [cbc:watch] Add support for gem.cbc.ca (#20251, #20359)
- [anysex] Remove extractor (#19279)
+ [ciscolive] Add support for new URL schema (#20320, #20351)
+ [youtube] Add support for invidiou.sh (#20309)
- [anitube] Remove extractor (#20334)
- [ruleporn] Remove extractor (#15344, #20324)
* [npr] Fix extraction (#10793, #13440)
* [biqle] Fix extraction (#11471, #15313)
* [viddler] Modernize
* [moevideo] Fix extraction
* [primesharetv] Remove extractor
* [hypem] Modernize and extract more metadata (#15320)
* [veoh] Fix extraction
* [escapist] Modernize
- [videomega] Remove extractor (#10108)
+ [beeg] Add support for beeg.porn (#20306)
* [vimeo:review] Improve config url extraction and extract original format
  (#20305)
* [fox] Detect geo restriction and authentication errors (#20208)


version 2019.03.09

Core
* [extractor/common] Use compat_etree_Element
+ [compat] Introduce compat_etree_Element
* [extractor/common] Fallback url to base URL for DASH formats
* [extractor/common] Do not fail on invalid data while parsing F4M manifest
  in non fatal mode
* [extractor/common] Return MPD manifest as format's url meta field (#20242)
* [utils] Strip #HttpOnly_ prefix from cookies files (#20219)

Extractors
* [francetv:site] Relax video id regular expression (#20268)
* [toutv] Detect invalid login error
* [toutv] Fix authentication (#20261)
+ [urplay] Extract timestamp (#20235)
+ [openload] Add support for oload.space (#20246)
* [facebook] Improve uploader extraction (#20250)
* [bbc] Use compat_etree_Element
* [crunchyroll] Use compat_etree_Element
* [npo] Improve ISM extraction
* [rai] Improve extraction (#20253)
* [paramountnetwork] Fix mgid extraction (#20241)
* [libsyn] Improve extraction (#20229)
+ [youtube] Add more invidious instances to URL regular expression (#20228)
* [spankbang] Fix extraction (#20023)
* [espn] Extend URL regular expression (#20013)
* [sixplay] Handle videos with empty assets (#20016)
+ [vimeo] Add support for Vimeo Pro portfolio protected videos (#20070)


version 2019.03.01

Core
+ [downloader/external] Add support for rate limit and retries for wget
* [downloader/external] Fix infinite retries for curl (#19303)

Extractors
* [npo] Fix extraction (#20084)
* [francetv:site] Extend video id regex (#20029, #20071)
+ [periscope] Extract width and height (#20015)
* [servus] Fix extraction (#19297)
* [bbccouk] Make subtitles non fatal (#19651)
* [metacafe] Fix family filter bypass (#19287)


version 2019.02.18

Extractors
* [tvp:website] Fix and improve extraction
+ [tvp] Detect unavailable videos
* [tvp] Fix description extraction and make thumbnail optional
+ [linuxacademy] Add support for linuxacademy.com (#12207)
* [bilibili] Update keys (#19233)
* [udemy] Extend URL regular expressions (#14330, #15883)
* [udemy] Update User-Agent and detect captcha (#14713, #15839, #18126)
* [noovo] Fix extraction (#19230)
* [rai] Relax URL regular expression (#19232)
+ [vshare] Pass Referer to download request (#19205, #19221)
+ [openload] Add support for oload.live (#19222)
* [imgur] Use video id as title fallback (#18590)
+ [twitch] Add new source format detection approach (#19193)
* [tvplayhome] Fix video id extraction (#19190)
* [tvplayhome] Fix episode metadata extraction (#19190)
* [rutube:embed] Fix extraction (#19163)
+ [rutube:embed] Add support private videos (#19163)
+ [soundcloud] Extract more metadata
+ [trunews] Add support for trunews.com (#19153)
+ [linkedin:learning] Extract chapter_number and chapter_id (#19162)


version 2019.02.08

Core
* [utils] Improve JSON-LD regular expression (#18058)
* [YoutubeDL] Fallback to ie_key of matching extractor while making
  download archive id when no explicit ie_key is provided (#19022)

Extractors
+ [malltv] Add support for mall.tv (#18058, #17856)
+ [spankbang:playlist] Add support for playlists (#19145)
* [spankbang] Extend URL regular expression
* [trutv] Fix extraction (#17336)
* [toutv] Fix authentication (#16398, #18700)
* [pornhub] Fix tags and categories extraction (#13720, #19135)
* [pornhd] Fix formats extraction
+ [pornhd] Extract like count (#19123, #19125)
* [radiocanada] Switch to the new media requests (#19115)
+ [teachable] Add support for courses.workitdaily.com (#18871)
- [vporn] Remove extractor (#16276)
+ [soundcloud:pagedplaylist] Add ie and title to entries (#19022, #19086)
+ [drtuber] Extract duration (#19078)
* [soundcloud] Fix paged playlists extraction, add support for albums and update client id
* [soundcloud] Update client id
* [drtv] Improve preference (#19079)
+ [openload] Add support for openload.pw and oload.pw (#18930)
+ [openload] Add support for oload.info (#19073)
* [crackle] Authorize media detail request (#16931)


version 2019.01.30.1

Core
* [postprocessor/ffmpeg] Fix avconv processing broken in #19025 (#19067)


version 2019.01.30

Core
* [postprocessor/ffmpeg] Do not copy Apple TV chapter tracks while embedding
  subtitles (#19024, #19042)
* [postprocessor/ffmpeg] Disable "Last message repeated" messages (#19025)

Extractors
* [yourporn] Fix extraction and extract duration (#18815, #18852, #19061)
* [drtv] Improve extraction (#19039)
    + Add support for EncryptedUri videos
    + Extract more metadata
    * Fix subtitles extraction
+ [fox] Add support for locked videos using cookies (#19060)
* [fox] Fix extraction for free videos (#19060)
+ [zattoo] Add support for tv.salt.ch (#19059)


version 2019.01.27

Core
+ [extractor/common] Extract season in _json_ld
* [postprocessor/ffmpeg] Fallback to ffmpeg/avconv for audio codec detection
  (#681)

Extractors
* [vice] Fix extraction for locked videos (#16248)
+ [wakanim] Detect DRM protected videos
+ [wakanim] Add support for wakanim.tv (#14374)
* [usatoday] Fix extraction for videos with custom brightcove partner id
  (#18990)
* [drtv] Fix extraction (#18989)
* [nhk] Extend URL regular expression (#18968)
* [go] Fix Adobe Pass requests for Disney Now (#18901)
+ [openload] Add support for oload.club (#18969)


version 2019.01.24

Core
* [YoutubeDL] Fix negation for string operators in format selection (#18961)


version 2019.01.23

Core
* [utils] Fix urljoin for paths with non-http(s) schemes
* [extractor/common] Improve jwplayer relative URL handling (#18892)
+ [YoutubeDL] Add negation support for string comparisons in format selection
  expressions (#18600, #18805)
* [extractor/common] Improve HLS video-only format detection (#18923)

Extractors
* [crunchyroll] Extend URL regular expression (#18955)
* [pornhub] Bypass scrape detection (#4822, #5930, #7074, #10175, #12722,
  #17197, #18338 #18842, #18899)
+ [vrv] Add support for authentication (#14307)
* [videomore:season] Fix extraction
* [videomore] Improve extraction (#18908)
+ [tnaflix] Pass Referer in metadata request (#18925)
* [radiocanada] Relax DRM check (#18608, #18609)
* [vimeo] Fix video password verification for videos protected by
  Referer HTTP header
+ [hketv] Add support for hkedcity.net (#18696)
+ [streamango] Add support for fruithosts.net (#18710)
+ [instagram] Add support for tags (#18757)
+ [odnoklassniki] Detect paid videos (#18876)
* [ted] Correct acodec for HTTP formats (#18923)
* [cartoonnetwork] Fix extraction (#15664, #17224)
* [vimeo] Fix extraction for password protected player URLs (#18889)


version 2019.01.17

Extractors
* [youtube] Extend JS player signature function name regular expressions
  (#18890, #18891, #18893)


version 2019.01.16

Core
+ [test/helper] Add support for maxcount and count collection len checkers
* [downloader/hls] Fix uplynk ad skipping (#18824)
* [postprocessor/ffmpeg] Improve ffmpeg version parsing (#18813)

Extractors
* [youtube] Skip unsupported adaptive stream type (#18804)
+ [youtube] Extract DASH formats from player response (#18804)
* [funimation] Fix extraction (#14089)
* [skylinewebcams] Fix extraction (#18853)
+ [curiositystream] Add support for non app URLs
+ [bitchute] Check formats (#18833)
* [wistia] Extend URL regular expression (#18823)
+ [playplustv] Add support for playplus.com (#18789)


version 2019.01.10

Core
* [extractor/common] Use episode name as title in _json_ld
+ [extractor/common] Add support for movies in _json_ld
* [postprocessor/ffmpeg] Embed subtitles with non-standard language codes
  (#18765)
+ [utils] Add language codes replaced in 1989 revision of ISO 639
  to ISO639Utils (#18765)

Extractors
* [youtube] Extract live HLS URL from player response (#18799)
+ [outsidetv] Add support for outsidetv.com (#18774)
* [jwplatform] Use JW Platform Delivery API V2 and add support for more URLs
+ [fox] Add support National Geographic (#17985, #15333, #14698)
+ [playplustv] Add support for playplus.tv (#18789)
* [globo] Set GLBID cookie manually (#17346)
+ [gaia] Add support for gaia.com (#14605)
* [youporn] Fix title and description extraction (#18748)
+ [hungama] Add support for hungama.com (#17402, #18771)
* [dtube] Fix extraction (#18741)
* [tvnow] Fix and rework extractors and prepare for a switch to the new API
  (#17245, #18499)
* [carambatv:page] Fix extraction (#18739)


version 2019.01.02

Extractors
* [discovery] Use geo verification headers (#17838)
+ [packtpub] Add support for subscription.packtpub.com (#18718)
* [yourporn] Fix extraction (#18583)
+ [acast:channel] Add support for play.acast.com (#18587)
+ [extractors] Add missing age limits (#18621)
+ [rmcdecouverte] Add support for live stream
* [rmcdecouverte] Bypass geo restriction
* [rmcdecouverte] Update URL regular expression (#18595, 18697)
* [manyvids] Fix extraction (#18604, #18614)
* [bitchute] Fix extraction (#18567)


version 2018.12.31

Extractors
+ [bbc] Add support for another embed pattern (#18643)
+ [npo:live] Add support for npostart.nl (#18644)
* [beeg] Fix extraction (#18610, #18626)
* [youtube] Unescape HTML for series (#18641)
+ [youtube] Extract more format metadata
* [youtube] Detect DRM protected videos (#1774)
* [youtube] Relax HTML5 player regular expressions (#18465, #18466)
* [youtube] Extend HTML5 player regular expression (#17516)
+ [liveleak] Add support for another embed type and restore original
  format extraction
+ [crackle] Extract ISM and HTTP formats
+ [twitter] Pass Referer with card request (#18579)
* [mediasite] Extend URL regular expression (#18558)
+ [lecturio] Add support for lecturio.de (#18562)
+ [discovery] Add support for Scripps Networks watch domains (#17947)


version 2018.12.17

Extractors
* [ard:beta] Improve geo restricted videos extraction
* [ard:beta] Fix subtitles extraction
* [ard:beta] Improve extraction robustness
* [ard:beta] Relax URL regular expression (#18441)
* [acast] Add support for embed.acast.com and play.acast.com (#18483)
* [iprima] Relax URL regular expression (#18515, #18540)
* [vrv] Fix initial state extraction (#18553)
* [youtube] Fix mark watched (#18546)
+ [safari] Add support for learning.oreilly.com (#18510)
* [youtube] Fix multifeed extraction (#18531)
* [lecturio] Improve subtitles extraction (#18488)
* [uol] Fix format URL extraction (#18480)
+ [ard:mediathek] Add support for classic.ardmediathek.de (#18473)


version 2018.12.09

Core
* [YoutubeDL] Keep session cookies in cookie file between runs
* [YoutubeDL] Recognize session cookies with expired set to 0 (#12929)

Extractors
+ [teachable] Add support for teachable platform sites (#5451, #18150, #18272)
+ [aenetworks] Add support for historyvault.com (#18460)
* [imgur] Improve gallery and album detection and extraction (#9133, #16577,
  #17223, #18404)
* [iprima] Relax URL regular expression (#18453)
* [hotstar] Fix video data extraction (#18386)
* [ard:mediathek] Fix title and description extraction (#18349, #18371)
* [xvideos] Switch to HTTPS (#18422, #18427)
+ [lecturio] Add support for lecturio.com (#18405)
+ [nrktv:series] Add support for extra materials
* [nrktv:season,series] Fix extraction (#17159, #17258)
* [nrktv] Relax URL regular expression (#18304, #18387)
* [yourporn] Fix extraction (#18424, #18425)
* [tbs] Fix info extraction (#18403)
+ [gamespot] Add support for review URLs


version 2018.12.03

Core
* [utils] Fix random_birthday to generate existing dates only (#18284)

Extractors
+ [tiktok] Add support for tiktok.com (#18108, #18135)
* [pornhub] Use actual URL host for requests (#18359)
* [lynda] Fix authentication (#18158, #18217)
* [gfycat] Update API endpoint (#18333, #18343)
+ [hotstar] Add support for alternative app state layout (#18320)
* [azmedien] Fix extraction (#18334, #18336)
+ [vimeo] Add support for VHX (Vimeo OTT) (#14835)
* [joj] Fix extraction (#18280, #18281)
+ [wistia] Add support for fast.wistia.com (#18287)


version 2018.11.23

Core
+ [setup.py] Add more relevant classifiers

Extractors
* [mixcloud] Fallback to hardcoded decryption key (#18016)
* [nbc:news] Fix article extraction (#16194)
* [foxsports] Fix extraction (#17543)
* [loc] Relax regular expression and improve formats extraction
+ [ciscolive] Add support for ciscolive.cisco.com (#17984)
* [nzz] Relax kaltura regex (#18228)
* [sixplay] Fix formats extraction
* [bitchute] Improve title extraction
* [kaltura] Limit requested MediaEntry fields
+ [americastestkitchen] Add support for zype embeds (#18225)
+ [pornhub] Add pornhub.net alias
* [nova:embed] Fix extraction (#18222)


version 2018.11.18

Extractors
+ [wwe] Extract subtitles
+ [wwe] Add support for playlistst (#14781)
+ [wwe] Add support for wwe.com (#14781, #17450)
* [vk] Detect geo restriction (#17767)
* [openload] Use original host during extraction (#18211)
* [atvat] Fix extraction (#18041)
+ [rte] Add support for new API endpoint (#18206)
* [tnaflixnetwork:embed] Fix extraction (#18205)
* [picarto] Use API and add token support (#16518)
+ [zype] Add support for player.zype.com (#18143)
* [vivo] Fix extraction (#18139)
* [ruutu] Update API endpoint (#18138)


version 2018.11.07

Extractors
+ [youtube] Add another JS signature function name regex (#18091, #18093,
  #18094)
* [facebook] Fix tahoe request (#17171)
* [cliphunter] Fix extraction (#18083)
+ [youtube:playlist] Add support for invidio.us (#18077)
* [zattoo] Arrange API hosts for derived extractors (#18035)
+ [youtube] Add fallback metadata extraction from videoDetails (#18052)


version 2018.11.03

Core
* [extractor/common] Ensure response handle is not prematurely closed before
  it can be read if it matches expected_status (#17195, #17846, #17447)

Extractors
* [laola1tv:embed] Set correct stream access URL scheme (#16341)
+ [ehftv] Add support for ehftv.com (#15408)
* [azmedien] Adopt to major site redesign (#17745, #17746)
+ [twitcasting] Add support for twitcasting.tv (#17981)
* [orf:tvthek] Fix extraction (#17737, #17956, #18024)
+ [openload] Add support for oload.fun (#18045)
* [njpwworld] Fix authentication (#17427)
+ [linkedin:learning] Add support for linkedin.com/learning (#13545)
* [theplatform] Improve error detection (#13222)
* [cnbc] Simplify extraction (#14280, #17110)
+ [cbnc] Add support for new URL schema (#14193)
* [aparat] Improve extraction and extract more metadata (#17445, #18008)
* [aparat] Fix extraction


version 2018.10.29

Core
+ [extractor/common] Add validation for JSON-LD URLs

Extractors
+ [sportbox] Add support for matchtv.ru
* [sportbox] Fix extraction (#17978)
* [screencast] Fix extraction (#14590, #14617, #17990)
+ [openload] Add support for oload.icu
+ [ivi] Add support for ivi.tv
* [crunchyroll] Improve extraction failsafeness (#17991)
* [dailymail] Fix formats extraction (#17976)
* [viewster] Reduce format requests
* [cwtv] Handle API errors (#17905)
+ [rutube] Use geo verification headers (#17897)
+ [brightcove:legacy] Add fallbacks to brightcove:new (#13912)
- [tv3] Remove extractor (#10461, #15339)
* [ted] Fix extraction for HTTP and RTMP formats (#5941, #17572, #17894)
+ [openload] Add support for oload.cc (#17823)
+ [patreon] Extract post_file URL (#17792)
* [patreon] Fix extraction (#14502, #10471)


version 2018.10.05

Extractors
* [pluralsight] Improve authentication (#17762)
* [dailymotion] Fix extraction (#17699)
* [crunchyroll] Switch to HTTPS for RpcApi (#17749)
+ [philharmoniedeparis] Add support for pad.philharmoniedeparis.fr (#17705)
* [philharmoniedeparis] Fix extraction (#17705)
+ [jamendo] Add support for licensing.jamendo.com (#17724)
+ [openload] Add support for oload.cloud (#17710)
* [pluralsight] Fix subtitles extraction (#17726, #17728)
+ [vimeo] Add another config regular expression (#17690)
* [spike] Fix Paramount Network extraction (#17677)
* [hotstar] Fix extraction (#14694, #14931, #17637)


version 2018.09.26

Extractors
* [pluralsight] Fix subtitles extraction (#17671)
* [mediaset] Improve embed support (#17668)
+ [youtube] Add support for invidio.us (#17613)
+ [zattoo] Add support for more zattoo platform sites
* [zattoo] Fix extraction (#17175, #17542)


version 2018.09.18

Core
+ [extractor/common] Introduce channel meta fields

Extractors
* [adobepass] Don't pollute default headers dict
* [udemy] Don't pollute default headers dict
* [twitch] Don't pollute default headers dict
* [youtube] Don't pollute default query dict (#17593)
* [crunchyroll] Prefer hardsubless formats and formats in locale language
* [vrv] Make format ids deterministic
* [vimeo] Fix ondemand playlist extraction (#14591)
+ [pornhub] Extract upload date (#17574)
+ [porntube] Extract channel meta fields
+ [vimeo] Extract channel meta fields
+ [youtube] Extract channel meta fields (#9676, #12939)
* [porntube] Fix extraction (#17541)
* [asiancrush] Fix extraction (#15630)
+ [twitch:clips] Extend URL regular expression (#17559)
+ [vzaar] Add support for HLS
* [tube8] Fix metadata extraction (#17520)
* [eporner] Extract JSON-LD (#17519)


version 2018.09.10

Core
+ [utils] Properly recognize AV1 codec (#17506)

Extractors
+ [iprima] Add support for prima.iprima.cz (#17514)
+ [tele5] Add support for tele5.de (#7805, #7922, #17331, #17414)
* [nbc] Fix extraction of percent encoded URLs (#17374)


version 2018.09.08

Extractors
* [youtube] Fix extraction (#17457, #17464)
+ [pornhub:uservideos] Add support for new URLs (#17388)
* [iprima] Confirm adult check (#17437)
* [slideslive] Make check for video service name case-insensitive (#17429)
* [radiojavan] Fix extraction (#17151)
* [generic] Skip unsuccessful jwplayer extraction (#16735)


version 2018.09.01

Core
* [utils] Skip remote IP addresses non matching to source address' IP version
  when creating a connection (#13422, #17362)

Extractors
+ [ard] Add support for one.ard.de (#17397)
* [niconico] Fix extraction on python3 (#17393, #17407)
* [ard] Extract f4m formats
* [crunchyroll] Parse vilos media data (#17343)
+ [ard] Add support for Beta ARD Mediathek
+ [bandcamp] Extract more metadata (#13197)
* [internazionale] Fix extraction of non-available-abroad videos (#17386)


version 2018.08.28

Extractors
+ [youtube:playlist] Add support for music album playlists (OLAK5uy_ prefix)
  (#17361)
* [bitchute] Fix extraction by pass custom User-Agent (#17360)
* [webofstories:playlist] Fix extraction (#16914)
+ [tvplayhome] Add support for new tvplay URLs (#17344)
+ [generic] Allow relative src for videojs embeds (#17324)
+ [xfileshare] Add support for vidto.se (#17317)
+ [vidzi] Add support for vidzi.nu (#17316)
+ [nova:embed] Add support for media.cms.nova.cz (#17282)


version 2018.08.22

Core
* [utils] Use pure browser header for User-Agent (#17236)

Extractors
+ [kinopoisk] Add support for kinopoisk.ru (#17283)
+ [yourporn] Add support for yourporn.sexy (#17298)
+ [go] Add support for disneynow.go.com (#16299, #17264)
+ [6play] Add support for play.rtl.hr (#17249)
* [anvato] Fallback to generic API key for access-key-to-API-key lookup
  (#16788, #17254)
* [lci] Fix extraction (#17274)
* [bbccouk] Extend id URL regular expression (#17270)
* [cwtv] Fix extraction (#17256)
* [nova] Fix extraction (#17241)
+ [generic] Add support for expressen embeds
* [raywenderlich] Adapt to site redesign (#17225)
+ [redbulltv] Add support redbull.com tv URLs (#17218)
+ [bitchute] Add support for bitchute.com (#14052)
+ [clyp] Add support for token protected media (#17184)
* [imdb] Fix extension extraction (#17167)


version 2018.08.04

Extractors
* [funk:channel] Improve byChannelAlias extraction (#17142)
* [twitch] Fix authentication (#17024, #17126)
* [twitch:vod] Improve URL regular expression (#17135)
* [watchbox] Fix extraction (#17107)
* [pbs] Fix extraction (#17109)
* [theplatform] Relax URL regular expression (#16181, #17097)
+ [viqeo] Add support for viqeo.tv (#17066)


version 2018.07.29

Extractors
* [crunchyroll:playlist] Restrict URL regular expression (#17069, #17076)
+ [pornhub] Add support for subtitles (#16924, #17088)
* [ceskatelevize] Use https for API call (#16997, #16999)
* [dailymotion:playlist] Fix extraction (#16894)
* [ted] Improve extraction
* [ted] Fix extraction for videos without nativeDownloads (#16756, #17085)
* [telecinco] Fix extraction (#17080)
* [mitele] Reduce number of requests
* [rai] Return non HTTP relinker URL intact (#17055)
* [vk] Fix extraction for inline only videos (#16923)
* [streamcloud] Fix extraction (#17054)
* [facebook] Fix tahoe player extraction with authentication (#16655)
+ [puhutv] Add support for puhutv.com (#12712, #16010, #16269)


version 2018.07.21

Core
+ [utils] Introduce url_or_none
* [utils] Allow JSONP without function name (#17028)
+ [extractor/common] Extract DASH and MSS formats from SMIL manifests

Extractors
+ [bbc] Add support for BBC Radio Play pages (#17022)
* [iwara] Fix download URLs (#17026)
* [vrtnu] Relax title extraction and extract JSON-LD (#17018)
+ [viu] Pass Referer and Origin headers and area id (#16992)
+ [vimeo] Add another config regular expression (#17013)
+ [facebook] Extract view count (#16942)
* [dailymotion] Improve description extraction (#16984)
* [slutload] Fix and improve extraction (#17001)
* [mediaset] Fix extraction (#16977)
+ [theplatform] Add support for theplatform TLD customization (#16977)
* [imgur] Relax URL regular expression (#16987)
* [pornhub] Improve extraction and extract all formats (#12166, #15891, #16262,
  #16959)


version 2018.07.10

Core
* [utils] Share JSON-LD regular expression
* [downloader/dash] Improve error handling (#16927)

Extractors
+ [nrktv] Add support for new season and serie URL schema
+ [nrktv] Add support for new episode URL schema (#16909)
+ [frontendmasters] Add support for frontendmasters.com (#3661, #16328)
* [funk] Fix extraction (#16918)
* [watchbox] Fix extraction (#16904)
* [dplayit] Sort formats
* [dplayit] Fix extraction (#16901)
* [youtube] Improve login error handling (#13822)


version 2018.07.04

Core
* [extractor/common] Properly escape % in MPD templates (#16867)
* [extractor/common] Use source URL as Referer for HTML5 entries (16849)
* Prefer ffmpeg over avconv by default (#8622)

Extractors
* [pluralsight] Switch to graphql (#16889, #16895, #16896, #16899)
* [lynda] Simplify login and improve error capturing (#16891)
+ [go90] Add support for embed URLs (#16873)
* [go90] Detect geo restriction error and pass geo verification headers
  (#16874)
* [vlive] Fix live streams extraction (#16871)
* [npo] Fix typo (#16872)
+ [mediaset] Add support for new videos and extract all formats (#16568)
* [dctptv] Restore extraction based on REST API (#16850)
* [svt] Improve extraction and add support for pages (#16802)
* [porncom] Fix extraction (#16808)


version 2018.06.25

Extractors
* [joj] Relax URL regular expression (#16771)
* [brightcove] Workaround sonyliv DRM protected videos (#16807)
* [motherless] Fix extraction (#16786)
* [itv] Make SOAP request non fatal and extract metadata from webpage (#16780)
- [foxnews:insider] Remove extractor (#15810)
+ [foxnews] Add support for iframe embeds (#15810, #16711)


version 2018.06.19

Core
+ [extractor/common] Introduce expected_status in _download_* methods
  for convenient accept of HTTP requests failed with non 2xx status codes
+ [compat] Introduce compat_integer_types

Extractors
* [peertube] Improve generic support (#16733)
+ [6play] Use geo verification headers
* [rtbf] Fix extraction for python 3.2
* [vgtv] Improve HLS formats extraction
+ [vgtv] Add support for www.aftonbladet.se/tv URLs
* [bbccouk] Use expected_status
* [markiza] Expect 500 HTTP status code
* [tvnow] Try all clear manifest URLs (#15361)


version 2018.06.18

Core
* [downloader/rtmp] Fix downloading in verbose mode (#16736)

Extractors
+ [markiza] Add support for markiza.sk (#16750)
* [wat] Try all supported adaptive URLs
+ [6play] Add support for rtlplay.be and extract hd usp formats
+ [rtbf] Add support for audio and live streams (#9638, #11923)
+ [rtbf] Extract HLS, DASH and all HTTP formats
+ [rtbf] Extract subtitles
+ [rtbf] Fixup specific HTTP URLs (#16101)
+ [expressen] Add support for expressen.se
* [vidzi] Fix extraction (#16678)
* [pbs] Improve extraction (#16623, #16684)
* [bilibili] Restrict cid regular expression (#16638, #16734)


version 2018.06.14

Core
* [downloader/http] Fix retry on error when streaming to stdout (#16699)

Extractors
+ [discoverynetworks] Add support for disco-api videos (#16724)
+ [dailymotion] Add support for password protected videos (#9789)
+ [abc:iview] Add support for livestreams (#12354)
* [abc:iview] Fix extraction (#16704)
+ [crackle] Add support for sonycrackle.com (#16698)
+ [tvnet] Add support for tvnet.gov.vn (#15462)
* [nrk] Update API hosts and try all previously known ones (#16690)
* [wimp] Fix Youtube embeds extraction


version 2018.06.11

Extractors
* [npo] Extend URL regular expression and add support for npostart.nl (#16682)
+ [inc] Add support for another embed schema (#16666)
* [tv4] Fix format extraction (#16650)
+ [nexx] Add support for free cdn (#16538)
+ [pbs] Add another cove id pattern (#15373)
+ [rbmaradio] Add support for 192k format (#16631)


version 2018.06.04

Extractors
+ [camtube] Add support for camtube.co
+ [twitter:card] Extract guest token (#16609)
+ [chaturbate] Use geo verification headers
+ [bbc] Add support for bbcthree (#16612)
* [youtube] Move metadata extraction after video availability check
+ [youtube] Extract track and artist
+ [safari] Add support for new URL schema (#16614)
* [adn] Fix extraction


version 2018.06.02

Core
* [utils] Improve determine_ext

Extractors
+ [facebook] Add support for tahoe player videos (#15441, #16554)
* [cbc] Improve extraction (#16583, #16593)
* [openload] Improve ext extraction (#16595)
+ [twitter:card] Add support for another endpoint (#16586)
+ [openload] Add support for oload.win and oload.download (#16592)
* [audimedia] Fix extraction (#15309)
+ [francetv] Add support for sport.francetvinfo.fr (#15645)
* [mlb] Improve extraction (#16587)
- [nhl] Remove old extractors
* [rbmaradio] Check formats availability (#16585)


version 2018.05.30

Core
* [downloader/rtmp] Generalize download messages and report time elapsed
  on finish
* [downloader/rtmp] Gracefully handle live streams interrupted by user

Extractors
* [teamcoco] Fix extraction for full episodes (#16573)
* [spiegel] Fix info extraction (#16538)
+ [apa] Add support for apa.at (#15041, #15672)
+ [bellmedia] Add support for bnnbloomberg.ca (#16560)
+ [9c9media] Extract MPD formats and subtitles
* [cammodels] Use geo verification headers
+ [ufctv] Add support for authentication (#16542)
+ [cammodels] Add support for cammodels.com (#14499)
* [utils] Fix style id extraction for namespaced id attribute in dfxp2srt
  (#16551)
* [soundcloud] Detect format extension (#16549)
* [cbc] Fix playlist title extraction (#16502)
+ [tumblr] Detect and report sensitive media (#13829)
+ [tumblr] Add support for authentication (#15133)


version 2018.05.26

Core
* [utils] Improve parse_age_limit

Extractors
* [audiomack] Stringify video id (#15310)
* [izlesene] Fix extraction (#16233, #16271, #16407)
+ [indavideo] Add support for generic embeds (#11989)
* [indavideo] Fix extraction (#11221)
* [indavideo] Sign download URLs (#16174)
+ [peertube] Add support for PeerTube based sites (#16301, #16329)
* [imgur] Fix extraction (#16537)
+ [hidive] Add support for authentication (#16534)
+ [nbc] Add support for stream.nbcsports.com (#13911)
+ [viewlift] Add support for hoichoi.tv (#16536)
* [go90] Extract age limit and detect DRM protection(#10127)
* [viewlift] fix extraction for snagfilms.com (#15766)
* [globo] Improve extraction (#4189)
    * Add support for authentication
    * Simplify URL signing
    * Extract DASH and MSS formats
* [leeco] Fix extraction (#16464)
* [teamcoco] Add fallback for format extraction (#16484)
* [teamcoco] Improve URL regular expression (#16484)
* [imdb] Improve extraction (#4085, #14557)


version 2018.05.18

Extractors
* [vimeo:likes] Relax URL regular expression and fix single page likes
  extraction (#16475)
* [pluralsight] Fix clip id extraction (#16460)
+ [mychannels] Add support for mychannels.com (#15334)
- [moniker] Remove extractor (#15336)
* [pbs] Fix embed data extraction (#16474)
+ [mtv] Add support for paramountnetwork.com and bellator.com (#15418)
* [youtube] Fix hd720 format position
* [dailymotion] Remove fragment part from m3u8 URLs (#8915)
* [3sat] Improve extraction (#15350)
    * Extract all formats
    * Extract more format metadata
    * Improve format sorting
    * Use hls native downloader
    * Detect and bypass geo-restriction
+ [dtube] Add support for d.tube (#15201)
* [options] Fix typo (#16450)
* [youtube] Improve format filesize extraction (#16453)
* [youtube] Make uploader extraction non fatal (#16444)
* [youtube] Fix extraction for embed restricted live streams (#16433)
* [nbc] Improve info extraction (#16440)
* [twitch:clips] Fix extraction (#16429)
* [redditr] Relax URL regular expression (#16426, #16427)
* [mixcloud] Bypass throttling for HTTP formats (#12579, #16424)
+ [nick] Add support for nickjr.de (#13230)
* [teamcoco] Fix extraction (#16374)


version 2018.05.09

Core
* [YoutubeDL] Ensure ext exists for automatic captions
* Introduce --geo-bypass-ip-block

Extractors
+ [udemy] Extract asset captions
+ [udemy] Extract stream URLs (#16372)
+ [businessinsider] Add support for businessinsider.com (#16387, #16388, #16389)
+ [cloudflarestream] Add support for cloudflarestream.com (#16375)
* [watchbox] Fix extraction (#16356)
* [discovery] Extract Affiliate/Anonymous Auth Token from cookies (#14954)
+ [itv:btcc] Add support for itv.com/btcc (#16139)
* [tunein] Use live title for live streams (#16347)
* [itv] Improve extraction (#16253)


version 2018.05.01

Core
* [downloader/fragment] Restart download if .ytdl file is corrupt (#16312)
+ [extractor/common] Extract interaction statistic
+ [utils] Add merge_dicts
+ [extractor/common] Add _download_json_handle

Extractors
* [kaltura] Improve iframe embeds detection (#16337)
+ [udemy] Extract outputs renditions (#16289, #16291, #16320, #16321, #16334,
  #16335)
+ [zattoo] Add support for zattoo.com and mobiltv.quickline.com (#14668, #14676)
* [yandexmusic] Convert release_year to int
* [udemy] Override _download_webpage_handle instead of _download_webpage
* [xiami] Override _download_webpage_handle instead of _download_webpage
* [yandexmusic] Override _download_webpage_handle instead of _download_webpage
* [youtube] Correctly disable polymer on all requests (#16323, #16326)
* [generic] Prefer enclosures over links in RSS feeds (#16189)
+ [redditr] Add support for old.reddit.com URLs (#16274)
* [nrktv] Update API host (#16324)
+ [imdb] Extract all formats (#16249)
+ [vimeo] Extract JSON-LD (#16295)
* [funk:channel] Improve extraction (#16285)


version 2018.04.25

Core
* [utils] Fix match_str for boolean meta fields
+ [Makefile] Add support for pandoc 2 and disable smart extension (#16251)
* [YoutubeDL] Fix typo in media extension compatibility checker (#16215)

Extractors
+ [openload] Recognize IPv6 stream URLs (#16136, #16137, #16205, #16246,
  #16250)
+ [twitch] Extract is_live according to status (#16259)
* [pornflip] Relax URL regular expression (#16258)
- [etonline] Remove extractor (#16256)
* [breakcom] Fix extraction (#16254)
+ [youtube] Add ability to authenticate with cookies
* [youtube:feed] Implement lazy playlist extraction (#10184)
+ [svt] Add support for TV channel live streams (#15279, #15809)
* [ccma] Fix video extraction (#15931)
* [rentv] Fix extraction (#15227)
+ [nick] Add support for nickjr.nl (#16230)
* [extremetube] Fix metadata extraction
+ [keezmovies] Add support for generic embeds (#16134, #16154)
* [nexx] Extract new azure URLs (#16223)
* [cbssports] Fix extraction (#16217)
* [kaltura] Improve embeds detection (#16201)
* [instagram:user] Fix extraction (#16119)
* [cbs] Skip DRM asset types (#16104)


version 2018.04.16

Extractors
* [smotri:broadcast] Fix extraction (#16180)
+ [picarto] Add support for picarto.tv (#6205, #12514, #15276, #15551)
* [vine:user] Fix extraction (#15514, #16190)
* [pornhub] Relax URL regular expression (#16165)
* [cbc:watch] Re-acquire device token when expired (#16160)
+ [fxnetworks] Add support for https theplatform URLs (#16125, #16157)
+ [instagram:user] Add request signing (#16119)
+ [twitch] Add support for mobile URLs (#16146)


version 2018.04.09

Core
* [YoutubeDL] Do not save/restore console title while simulate (#16103)
* [extractor/common] Relax JSON-LD context check (#16006)

Extractors
+ [generic] Add support for tube8 embeds
+ [generic] Add support for share-videos.se embeds (#16089, #16115)
* [odnoklassniki] Extend URL regular expression (#16081)
* [steam] Bypass mature content check (#16113)
+ [acast] Extract more metadata
* [acast] Fix extraction (#16118)
* [instagram:user] Fix extraction (#16119)
* [drtuber] Fix title extraction (#16107, #16108)
* [liveleak] Extend URL regular expression (#16117)
+ [openload] Add support for oload.xyz
* [openload] Relax stream URL regular expression
* [openload] Fix extraction (#16099)
+ [svtplay:series] Add support for season URLs
+ [svtplay:series] Add support for series (#11130, #16059)


version 2018.04.03

Extractors
+ [tvnow] Add support for shows (#15837)
* [dramafever] Fix authentication (#16067)
* [afreecatv] Use partial view only when necessary (#14450)
+ [afreecatv] Add support for authentication (#14450)
+ [nationalgeographic] Add support for new URL schema (#16001, #16054)
* [xvideos] Fix thumbnail extraction (#15978, #15979)
* [medialaan] Fix vod id (#16038)
+ [openload] Add support for oload.site (#16039)
* [naver] Fix extraction (#16029)
* [dramafever] Partially switch to API v5 (#16026)
* [abc:iview] Unescape title and series meta fields (#15994)
* [videa] Extend URL regular expression (#16003)


version 2018.03.26.1

Core
+ [downloader/external] Add elapsed time to progress hook (#10876)
* [downloader/external,fragment] Fix download finalization when writing file
  to stdout (#10809, #10876, #15799)

Extractors
* [vrv] Fix extraction on python2 (#15928)
* [afreecatv] Update referrer (#15947)
+ [24video] Add support for 24video.sexy (#15973)
* [crackle] Bypass geo restriction
* [crackle] Fix extraction (#15969)
+ [lenta] Add support for lenta.ru (#15953)
+ [instagram:user] Add pagination (#15934)
* [youku] Update ccode (#15939)
* [libsyn] Adapt to new page structure


version 2018.03.20

Core
* [extractor/common] Improve thumbnail extraction for HTML5 entries
* Generalize XML manifest processing code and improve XSPF parsing
+ [extractor/common] Add _download_xml_handle
+ [extractor/common] Add support for relative URIs in _parse_xspf (#15794)

Extractors
+ [7plus] Extract series metadata (#15862, #15906)
* [9now] Bypass geo restriction (#15920)
* [cbs] Skip unavailable assets (#13490, #13506, #15776)
+ [canalc2] Add support for HTML5 videos (#15916, #15919)
+ [ceskatelevize] Add support for iframe embeds (#15918)
+ [prosiebensat1] Add support for galileo.tv (#15894)
+ [generic] Add support for xfileshare embeds (#15879)
* [bilibili] Switch to v2 playurl API
* [bilibili] Fix and improve extraction (#15048, #15430, #15622, #15863)
* [heise] Improve extraction (#15496, #15784, #15026)
* [instagram] Fix user videos extraction (#15858)


version 2018.03.14

Extractors
* [soundcloud] Update client id (#15866)
+ [tennistv] Add support for tennistv.com
+ [line] Add support for tv.line.me (#9427)
* [xnxx] Fix extraction (#15817)
* [njpwworld] Fix authentication (#15815)


version 2018.03.10

Core
* [downloader/hls] Skip uplynk ad fragments (#15748)

Extractors
* [pornhub] Don't override session cookies (#15697)
+ [raywenderlich] Add support for videos.raywenderlich.com (#15251)
* [funk] Fix extraction and rework extractors (#15792)
* [nexx] Restore reverse engineered approach
+ [heise] Add support for kaltura embeds (#14961, #15728)
+ [tvnow] Extract series metadata (#15774)
* [ruutu] Continue formats extraction on NOT-USED URLs (#15775)
* [vrtnu] Use redirect URL for building video JSON URL (#15767, #15769)
* [vimeo] Modernize login code and improve error messaging
* [archiveorg] Fix extraction (#15770, #15772)
+ [hidive] Add support for hidive.com (#15494)
* [afreecatv] Detect deleted videos
* [afreecatv] Fix extraction (#15755)
* [vice] Fix extraction and rework extractors (#11101, #13019, #13622, #13778)
+ [vidzi] Add support for vidzi.si (#15751)
* [npo] Fix typo


version 2018.03.03

Core
+ [utils] Add parse_resolution
Revert respect --prefer-insecure while updating

Extractors
+ [yapfiles] Add support for yapfiles.ru (#15726, #11085)
* [spankbang] Fix formats extraction (#15727)
* [adn] Fix extraction (#15716)
+ [toggle] Extract DASH and ISM formats (#15721)
+ [nickelodeon] Add support for nickelodeon.com.tr (#15706)
* [npo] Validate and filter format URLs (#15709)


version 2018.02.26

Extractors
* [udemy] Use custom User-Agent (#15571)


version 2018.02.25

Core
* [postprocessor/embedthumbnail] Skip embedding when there aren't any
  thumbnails (#12573)
* [extractor/common] Improve jwplayer subtitles extraction (#15695)

Extractors
+ [vidlii] Add support for vidlii.com (#14472, #14512, #14779)
+ [streamango] Capture and output error messages
* [streamango] Fix extraction (#14160, #14256)
+ [telequebec] Add support for emissions (#14649, #14655)
+ [telequebec:live] Add support for live streams (#15688)
+ [mailru:music] Add support for mail.ru/music (#15618)
* [aenetworks] Switch to akamai HLS formats (#15612)
* [ytsearch] Fix flat title extraction (#11260, #15681)


version 2018.02.22

Core
+ [utils] Fixup some common URL typos in sanitize_url (#15649)
* Respect --prefer-insecure while updating (#15497)

Extractors
* [vidio] Fix HLS URL extraction (#15675)
+ [nexx] Add support for arc.nexx.cloud URLs
* [nexx] Switch to arc API (#15652)
* [redtube] Fix duration extraction (#15659)
+ [sonyliv] Respect referrer (#15648)
+ [brightcove:new] Use referrer for formats' HTTP headers
+ [cbc] Add support for olympics.cbc.ca (#15535)
+ [fusion] Add support for fusion.tv (#15628)
* [npo] Improve quality metadata extraction
* [npo] Relax URL regular expression (#14987, #14994)
+ [npo] Capture and output error message
+ [pornhub] Add support for channels (#15613)
* [youtube] Handle shared URLs with generic extractor (#14303)


version 2018.02.11

Core
+ [YoutubeDL] Add support for filesize_approx in format selector (#15550)

Extractors
+ [francetv] Add support for live streams (#13689)
+ [francetv] Add support for zouzous.fr and ludo.fr (#10454, #13087, #13103,
  #15012)
* [francetv] Separate main extractor and rework others to delegate to it
* [francetv] Improve manifest URL signing (#15536)
+ [francetv] Sign m3u8 manifest URLs (#15565)
+ [veoh] Add support for embed URLs (#15561)
* [afreecatv] Fix extraction (#15556)
* [periscope] Use accessVideoPublic endpoint (#15554)
* [discovery] Fix auth request (#15542)
+ [6play] Extract subtitles (#15541)
* [newgrounds] Fix metadata extraction (#15531)
+ [nbc] Add support for stream.nbcolympics.com (#10295)
* [dvtv] Fix live streams extraction (#15442)


version 2018.02.08

Extractors
+ [myvi] Extend URL regular expression
+ [myvi:embed] Add support for myvi.tv embeds (#15521)
+ [prosiebensat1] Extend URL regular expression (#15520)
* [pokemon] Relax URL regular expression and extend title extraction (#15518)
+ [gameinformer] Use geo verification headers
* [la7] Fix extraction (#15501, #15502)
* [gameinformer] Fix brightcove id extraction (#15416)
+ [afreecatv] Pass referrer to video info request (#15507)
+ [telebruxelles] Add support for live streams
* [telebruxelles] Relax URL regular expression
* [telebruxelles] Fix extraction (#15504)
* [extractor/common] Respect secure schemes in _extract_wowza_formats


version 2018.02.04

Core
* [downloader/http] Randomize HTTP chunk size
+ [downloader/http] Add ability to pass downloader options via info dict
* [downloader/http] Fix 302 infinite loops by not reusing requests
+ Document http_chunk_size

Extractors
+ [brightcove] Pass embed page URL as referrer (#15486)
+ [youtube] Enforce using chunked HTTP downloading for DASH formats


version 2018.02.03

Core
+ Introduce --http-chunk-size for chunk-based HTTP downloading
+ Add support for IronPython
* [downloader/ism] Fix Python 3.2 support

Extractors
* [redbulltv] Fix extraction (#15481)
* [redtube] Fix metadata extraction (#15472)
* [pladform] Respect platform id and extract HLS formats (#15468)
- [rtlnl] Remove progressive formats (#15459)
* [6play] Do no modify asset URLs with a token (#15248)
* [nationalgeographic] Relax URL regular expression
* [dplay] Relax URL regular expression (#15458)
* [cbsinteractive] Fix data extraction (#15451)
+ [amcnetworks] Add support for sundancetv.com (#9260)


version 2018.01.27

Core
* [extractor/common] Improve _json_ld for articles
* Switch codebase to use compat_b64decode
+ [compat] Add compat_b64decode

Extractors
+ [seznamzpravy] Add support for seznam.cz and seznamzpravy.cz (#14102, #14616)
* [dplay] Bypass geo restriction
+ [dplay] Add support for disco-api videos (#15396)
* [youtube] Extract precise error messages (#15284)
* [teachertube] Capture and output error message
* [teachertube] Fix and relax thumbnail extraction (#15403)
+ [prosiebensat1] Add another clip id regular expression (#15378)
* [tbs] Update tokenizer url (#15395)
* [mixcloud] Use compat_b64decode (#15394)
- [thesixtyone] Remove extractor (#15341)


version 2018.01.21

Core
* [extractor/common] Improve jwplayer DASH formats extraction (#9242, #15187)
* [utils] Improve scientific notation handling in js_to_json (#14789)

Extractors
+ [southparkdk] Add support for southparkstudios.nu
+ [southpark] Add support for collections (#14803)
* [franceinter] Fix upload date extraction (#14996)
+ [rtvs] Add support for rtvs.sk (#9242, #15187)
* [restudy] Fix extraction and extend URL regular expression (#15347)
* [youtube:live] Improve live detection (#15365)
+ [springboardplatform] Add support for springboardplatform.com
* [prosiebensat1] Add another clip id regular expression (#15290)
- [ringtv] Remove extractor (#15345)


version 2018.01.18

Extractors
* [soundcloud] Update client id (#15306)
- [kamcord] Remove extractor (#15322)
+ [spiegel] Add support for nexx videos (#15285)
* [twitch] Fix authentication and error capture (#14090, #15264)
* [vk] Detect more errors due to copyright complaints (#15259)


version 2018.01.14

Extractors
* [youtube] Fix live streams extraction (#15202)
* [wdr] Bypass geo restriction
* [wdr] Rework extractors (#14598)
+ [wdr] Add support for wdrmaus.de/elefantenseite (#14598)
+ [gamestar] Add support for gamepro.de (#3384)
* [viafree] Skip rtmp formats (#15232)
+ [pandoratv] Add support for mobile URLs (#12441)
+ [pandoratv] Add support for new URL format (#15131)
+ [ximalaya] Add support for ximalaya.com (#14687)
+ [digg] Add support for digg.com (#15214)
* [limelight] Tolerate empty pc formats (#15150, #15151, #15207)
* [ndr:embed:base] Make separate formats extraction non fatal (#15203)
+ [weibo] Add extractor (#15079)
+ [ok] Add support for live streams
* [canalplus] Fix extraction (#15072)
* [bilibili] Fix extraction (#15188)


version 2018.01.07

Core
* [utils] Fix youtube-dl under PyPy3 on Windows
* [YoutubeDL] Output python implementation in debug header

Extractors
+ [jwplatform] Add support for multiple embeds (#15192)
* [mitele] Fix extraction (#15186)
+ [motherless] Add support for groups (#15124)
* [lynda] Relax URL regular expression (#15185)
* [soundcloud] Fallback to avatar picture for thumbnail (#12878)
* [youku] Fix list extraction (#15135)
* [openload] Fix extraction (#15166)
* [lynda] Skip invalid subtitles (#15159)
* [twitch] Pass video id to url_result when extracting playlist (#15139)
* [rtve.es:alacarta] Fix extraction of some new URLs
* [acast] Fix extraction (#15147)


version 2017.12.31

Core
+ [extractor/common] Add container meta field for formats extracted
  in _parse_mpd_formats (#13616)
+ [downloader/hls] Use HTTP headers for key request
* [common] Use AACL as the default fourcc when AudioTag is 255
* [extractor/common] Fix extraction of DASH formats with the same
  representation id (#15111)

Extractors
+ [slutload] Add support for mobile URLs (#14806)
* [abc:iview] Bypass geo restriction
* [abc:iview] Fix extraction (#14711, #14782, #14838, #14917, #14963, #14985,
  #15035, #15057, #15061, #15071, #15095, #15106)
* [openload] Fix extraction (#15118)
- [sandia] Remove extractor
- [collegerama] Remove extractor
+ [mediasite] Add support for sites based on Mediasite Video Platform (#5428,
  #11185, #14343)
+ [ufctv] Add support for ufc.tv (#14520)
* [pluralsight] Fix missing first line of subtitles (#11118)
* [openload] Fallback on f-page extraction (#14665, #14879)
* [vimeo] Improve password protected videos extraction (#15114)
* [aws] Fix canonical/signed headers generation on python 2 (#15102)


version 2017.12.28

Extractors
+ [internazionale] Add support for internazionale.it (#14973)
* [playtvak] Relax video regular expression and make description optional
  (#15037)
+ [filmweb] Add support for filmweb.no (#8773, #10368)
+ [23video] Add support for 23video.com
+ [espn] Add support for fivethirtyeight.com (#6864)
+ [umg:de] Add support for universal-music.de (#11582, #11584)
+ [espn] Add support for espnfc and extract more formats (#8053)
* [youku] Update ccode (#14880)
+ [openload] Add support for oload.stream (#15070)
* [youku] Fix list extraction (#15065)


version 2017.12.23

Core
* [extractor/common] Move X-Forwarded-For setup code into _request_webpage
+ [YoutubeDL] Add support for playlist_uploader and playlist_uploader_id in
  output template (#11427, #15018)
+ [extractor/common] Introduce uploader, uploader_id and uploader_url
  meta fields for playlists (#11427, #15018)
* [downloader/fragment] Encode filename of fragment being removed (#15020)
+ [utils] Add another date format pattern (#14999)

Extractors
+ [kaltura] Add another embed pattern for entry_id
+ [7plus] Add support for 7plus.com.au (#15043)
* [animeondemand] Relax login error regular expression
+ [shahid] Add support for show pages (#7401)
+ [youtube] Extract uploader, uploader_id and uploader_url for playlists
  (#11427, #15018)
* [afreecatv] Improve format extraction (#15019)
+ [cspan] Add support for audio only pages and catch page errors (#14995)
+ [mailru] Add support for embed URLs (#14904)
* [crunchyroll] Future-proof XML element checks (#15013)
* [cbslocal] Fix timestamp extraction (#14999, #15000)
* [discoverygo] Correct TTML subtitle extension
* [vk] Make view count optional (#14979)
* [disney] Skip Apple FairPlay formats (#14982)
* [voot] Fix format extraction (#14758)


version 2017.12.14

Core
* [postprocessor/xattr] Clarify NO_SPACE message (#14970)
* [downloader/http] Return actual download result from real_download (#14971)

Extractors
+ [itv] Extract more subtitles and duration
* [itv] Improve extraction (#14944)
+ [byutv] Add support for geo restricted videos
* [byutv] Fix extraction (#14966, #14967)
+ [bbccouk] Fix extraction for 320k HLS streams
+ [toutv] Add support for special video URLs (#14179)
* [discovery] Fix free videos extraction (#14157, #14954)
* [tvnow] Fix extraction (#7831)
+ [nickelodeon:br] Add support for nickelodeon brazil websites (#14893)
* [nick] Improve extraction (#14876)
* [tbs] Fix extraction (#13658)


version 2017.12.10

Core
+ [utils] Add sami mimetype to mimetype2ext

Extractors
* [culturebox] Improve video id extraction (#14947)
* [twitter] Improve extraction (#14197)
+ [udemy] Extract more HLS formats
* [udemy] Improve course id extraction (#14938)
+ [stretchinternet] Add support for portal.stretchinternet.com (#14576)
* [ellentube] Fix extraction (#14407, #14570)
+ [raiplay:playlist] Add support for playlists (#14563)
* [sonyliv] Bypass geo restriction
* [sonyliv] Extract higher quality formats (#14922)
* [fox] Extract subtitles
+ [fox] Add support for Adobe Pass authentication (#14205, #14489)
- [dailymotion:cloud] Remove extractor (#6794)
* [xhamster] Fix thumbnail extraction (#14780)
+ [xhamster] Add support for mobile URLs (#14780)
* [generic] Don't pass video id as mpd id while extracting DASH (#14902)
* [ard] Skip invalid stream URLs (#14906)
* [porncom] Fix metadata extraction (#14911)
* [pluralsight] Detect agreement request (#14913)
* [toutv] Fix login (#14614)


version 2017.12.02

Core
+ [downloader/fragment] Commit part file after each fragment
+ [extractor/common] Add durations for DASH fragments with bare SegmentURLs
+ [extractor/common] Add support for DASH manifests with SegmentLists with
  bare SegmentURLs (#14844)
+ [utils] Add hvc1 codec code to parse_codecs

Extractors
* [xhamster] Fix extraction (#14884)
* [youku] Update ccode (#14872)
* [mnet] Fix format extraction (#14883)
+ [xiami] Add Referer header to API request
* [mtv] Correct scc extention in extracted subtitles (#13730)
* [vvvvid] Fix extraction for kenc videos (#13406)
+ [br] Add support for BR Mediathek videos (#14560, #14788)
+ [daisuki] Add support for motto.daisuki.com (#14681)
* [odnoklassniki] Fix API metadata request (#14862)
* [itv] Fix HLS formats extraction
+ [pbs] Add another media id regular expression


version 2017.11.26

Core
* [extractor/common] Use final URL when dumping request (#14769)

Extractors
* [fczenit] Fix extraction
- [firstpost] Remove extractor
* [freespeech] Fix extraction
* [nexx] Extract more formats
+ [openload] Add support for openload.link (#14763)
* [empflix] Relax URL regular expression
* [empflix] Fix extractrion
* [tnaflix] Don't modify download URLs (#14811)
- [gamersyde] Remove extractor
* [francetv:generationwhat] Fix extraction
+ [massengeschmacktv] Add support for Massengeschmack TV
* [fox9] Fix extraction
* [faz] Fix extraction and add support for Perform Group embeds (#14714)
+ [performgroup] Add support for performgroup.com
+ [jwplatform] Add support for iframes (#14828)
* [culturebox] Fix extraction (#14827)
* [youku] Fix extraction; update ccode (#14815)
* [livestream] Make SMIL extraction non fatal (#14792)
+ [drtuber] Add support for mobile URLs (#14772)
+ [spankbang] Add support for mobile URLs (#14771)
* [instagram] Fix description, timestamp and counters extraction (#14755)


version 2017.11.15

Core
* [common] Skip Apple FairPlay m3u8 manifests (#14741)
* [YoutubeDL] Fix playlist range optimization for --playlist-items (#14740)

Extractors
* [vshare] Capture and output error message
* [vshare] Fix extraction (#14473)
* [crunchyroll] Extract old RTMP formats
* [tva] Fix extraction (#14736)
* [gamespot] Lower preference of HTTP formats (#14652)
* [instagram:user] Fix extraction (#14699)
* [ccma] Fix typo (#14730)
- Remove sensitive data from logging in messages
* [instagram:user] Fix extraction (#14699)
+ [gamespot] Add support for article URLs (#14652)
* [gamespot] Skip Brightcove Once HTTP formats (#14652)
* [cartoonnetwork] Update tokenizer_src (#14666)
+ [wsj] Recognize another URL pattern (#14704)
* [pandatv] Update API URL and sign format URLs (#14693)
* [crunchyroll] Use old login method (#11572)


version 2017.11.06

Core
+ [extractor/common] Add protocol for f4m formats
* [f4m] Prefer baseURL for relative URLs (#14660)
* [extractor/common] Respect URL query in _extract_wowza_formats (14645)

Extractors
+ [hotstar:playlist] Add support for playlists (#12465)
* [hotstar] Bypass geo restriction (#14672)
- [22tracks] Remove extractor (#11024, #14628)
+ [skysport] Sdd support ooyala videos protected with embed_token (#14641)
* [gamespot] Extract formats referenced with new data fields (#14652)
* [spankbang] Detect unavailable videos (#14644)


version 2017.10.29

Core
* [extractor/common] Prefix format id for audio only HLS formats
+ [utils] Add support for zero years and months in parse_duration

Extractors
* [egghead] Fix extraction (#14388)
+ [fxnetworks] Extract series metadata (#14603)
+ [younow] Add support for younow.com (#9255, #9432, #12436)
* [dctptv] Fix extraction (#14599)
* [youtube] Restrict embed regular expression (#14600)
* [vimeo] Restrict iframe embed regular expression (#14600)
* [soundgasm] Improve extraction (#14588)
- [myvideo] Remove extractor (#8557)
+ [nbc] Add support for classic-tv videos (#14575)
+ [vrtnu] Add support for cookies authentication and simplify (#11873)
+ [canvas] Add support for vrt.be/vrtnu (#11873)
* [twitch:clips] Fix title extraction (#14566)
+ [ndtv] Add support for sub-sites (#14534)
* [dramafever] Fix login error message extraction
+ [nick] Add support for more nickelodeon sites (no, dk, se, ch, fr, es, pt,
  ro, hu) (#14553)


version 2017.10.20

Core
* [downloader/fragment] Report warning instead of error on inconsistent
  download state
* [downloader/hls] Fix total fragments count when ad fragments exist

Extractors
* [parliamentliveuk] Fix extraction (#14524)
* [soundcloud] Update client id (#14546)
+ [servus] Add support for servus.com (#14362)
+ [unity] Add support for unity3d.com (#14528)
* [youtube] Replace youtube redirect URLs in description (#14517)
* [pbs] Restrict direct video URL regular expression (#14519)
* [drtv] Respect preference for direct HTTP formats (#14509)
+ [eporner] Add support for embed URLs (#14507)
* [arte] Capture and output error message
* [niconico] Improve uploader metadata extraction robustness (#14135)


version 2017.10.15.1

Core
* [downloader/hls] Ignore anvato ad fragments (#14496)
* [downloader/fragment] Output ad fragment count

Extractors
* [scrippsnetworks:watch] Bypass geo restriction
+ [anvato] Add ability to bypass geo restriction
* [redditr] Fix extraction for URLs with query (#14495)


version 2017.10.15

Core
+ [common] Add support for jwplayer youtube embeds

Extractors
* [scrippsnetworks:watch] Fix extraction (#14389)
* [anvato] Process master m3u8 manifests
* [youtube] Fix relative URLs in description
* [spike] Bypass geo restriction
+ [howstuffworks] Add support for more domains
* [infoq] Fix http format downloading
+ [rtlnl] Add support for another type of embeds
+ [onionstudios] Add support for bulbs-video embeds
* [udn] Fix extraction
* [shahid] Fix extraction (#14448)
* [kaltura] Ignore Widevine encrypted video (.wvm) (#14471)
* [vh1] Fix extraction (#9613)


version 2017.10.12

Core
* [YoutubeDL] Improve _default_format_spec (#14461)

Extractors
* [steam] Fix extraction (#14067)
+ [funk] Add support for funk.net (#14464)
+ [nexx] Add support for shortcuts and relax domain id extraction
+ [voxmedia] Add support for recode.net (#14173)
+ [once] Add support for vmap URLs
+ [generic] Add support for channel9 embeds (#14469)
* [tva] Fix extraction (#14328)
+ [tubitv] Add support for new URL format (#14460)
- [afreecatv:global] Remove extractor
- [youtube:shared] Removed extractor (#14420)
+ [slideslive] Add support for slideslive.com (#2680)
+ [facebook] Support thumbnails (#14416)
* [vvvvid] Fix episode number extraction (#14456)
* [hrti:playlist] Relax URL regular expression
* [wdr] Relax media link regular expression (#14447)
* [hrti] Relax URL regular expression (#14443)
* [fox] Delegate extraction to uplynk:preplay (#14147)
+ [youtube] Add support for hooktube.com (#14437)


version 2017.10.07

Core
* [YoutubeDL] Ignore duplicates in --playlist-items
* [YoutubeDL] Fix out of range --playlist-items for iterable playlists and
  reduce code duplication (#14425)
+ [utils] Use cache in OnDemandPagedList by default
* [postprocessor/ffmpeg] Convert to opus using libopus (#14381)

Extractors
* [reddit] Sort formats (#14430)
* [lnkgo] Relax URL regular expression (#14423)
* [pornflip] Extend URL regular expression (#14405, #14406)
+ [xtube] Add support for embed URLs (#14417)
+ [xvideos] Add support for embed URLs and improve extraction (#14409)
* [beeg] Fix extraction (#14403)
* [tvn24] Relax URL regular expression (#14395)
* [nbc] Fix extraction (#13651, #13715, #14137, #14198, #14312, #14314, #14378,
  #14392, #14414, #14419, #14431)
+ [ketnet] Add support for videos without direct sources (#14377)
* [canvas] Generalize mediazone.vrt.be extractor and rework canvas and een
+ [afreecatv] Add support for adult videos (#14376)


version 2017.10.01

Core
* [YoutubeDL] Document youtube_include_dash_manifest

Extractors
+ [tvp] Add support for new URL schema (#14368)
+ [generic] Add support for single format Video.js embeds (#14371)
* [yahoo] Bypass geo restriction for brightcove (#14210)
* [yahoo] Use extracted brightcove account id (#14210)
* [rtve:alacarta] Fix extraction (#14290)
+ [yahoo] Add support for custom brigthcove embeds (#14210)
+ [generic] Add support for Video.js embeds
+ [gfycat] Add support for /gifs/detail URLs (#14322)
* [generic] Fix infinite recursion for twitter:player URLs (#14339)
* [xhamsterembed] Fix extraction (#14308)


version 2017.09.24

Core
+ [options] Accept lrc as a subtitle conversion target format (#14292)
* [utils] Fix handling raw TTML subtitles (#14191)

Extractors
* [24video] Fix timestamp extraction and make non fatal (#14295)
+ [24video] Add support for 24video.adult (#14295)
+ [kakao] Add support for tv.kakao.com (#12298, #14007)
+ [twitter] Add support for URLs without user id (#14270)
+ [americastestkitchen] Add support for americastestkitchen.com (#10764,
  #13996)
* [generic] Fix support for multiple HTML5 videos on one page (#14080)
* [mixcloud] Fix extraction (#14088, #14132)
+ [lynda] Add support for educourse.ga (#14286)
* [beeg] Fix extraction (#14275)
* [nbcsports:vplayer] Correct theplatform URL (#13873)
* [twitter] Fix duration extraction (#14141)
* [tvplay] Bypass geo restriction
+ [heise] Add support for YouTube embeds (#14109)
+ [popcorntv] Add support for popcorntv.it (#5914, #14211)
* [viki] Update app data (#14181)
* [morningstar] Relax URL regular expression (#14222)
* [openload] Fix extraction (#14225, #14257)
* [noovo] Fix extraction (#14214)
* [dailymotion:playlist] Relax URL regular expression (#14219)
+ [twitch] Add support for go.twitch.tv URLs (#14215)
* [vgtv] Relax URL regular expression (#14223)


version 2017.09.15

Core
* [downloader/fragment] Restart inconsistent incomplete fragment downloads
  (#13731)
* [YoutubeDL] Download raw subtitles files (#12909, #14191)

Extractors
* [condenast] Fix extraction (#14196, #14207)
+ [orf] Add support for f4m stories
* [tv4] Relax URL regular expression (#14206)
* [animeondemand] Bypass geo restriction
+ [animeondemand] Add support for flash videos (#9944)


version 2017.09.11

Extractors
* [rutube:playlist] Fix suitable (#14166)


version 2017.09.10

Core
+ [utils] Introduce bool_or_none
* [YoutubeDL] Ensure dir existence for each requested format (#14116)

Extractors
* [fox] Fix extraction (#14147)
* [rutube] Use bool_or_none
* [rutube] Rework and generalize playlist extractors (#13565)
+ [rutube:playlist] Add support for playlists (#13534, #13565)
+ [radiocanada] Add fallback for title extraction (#14145)
* [vk] Use dedicated YouTube embeds extraction routine
* [vice] Use dedicated YouTube embeds extraction routine
* [cracked] Use dedicated YouTube embeds extraction routine
* [chilloutzone] Use dedicated YouTube embeds extraction routine
* [abcnews] Use dedicated YouTube embeds extraction routine
* [youtube] Separate methods for embeds extraction
* [redtube] Fix formats extraction (#14122)
* [arte] Relax unavailability check (#14112)
+ [manyvids] Add support for preview videos from manyvids.com (#14053, #14059)
* [vidme:user] Relax URL regular expression (#14054)
* [bpb] Fix extraction (#14043, #14086)
* [soundcloud] Fix download URL with private tracks (#14093)
* [aliexpress:live] Add support for live.aliexpress.com (#13698, #13707)
* [viidea] Capture and output lecture error message (#14099)
* [radiocanada] Skip unsupported platforms (#14100)


version 2017.09.02

Extractors
* [youtube] Force old layout for each webpage (#14068, #14072, #14074, #14076,
  #14077, #14079, #14082, #14083, #14094, #14095, #14096)
* [youtube] Fix upload date extraction (#14065)
+ [charlierose] Add support for episodes (#14062)
+ [bbccouk] Add support for w-prefixed ids (#14056)
* [googledrive] Extend URL regular expression (#9785)
+ [googledrive] Add support for source format (#14046)
* [pornhd] Fix extraction (#14005)


version 2017.08.27.1

Extractors

* [youtube] Fix extraction with --youtube-skip-dash-manifest enabled (#14037)


version 2017.08.27

Core
+ [extractor/common] Extract height and format id for HTML5 videos (#14034)
* [downloader/http] Rework HTTP downloader (#506, #809, #2849, #4240, #6023,
  #8625, #9483)
    * Simplify code and split into separate routines to facilitate maintaining
    * Make retry mechanism work on errors during actual download not only
      during connection establishment phase
    * Retry on ECONNRESET and ETIMEDOUT during reading data from network
    * Retry on content too short
    * Show error description on retry

Extractors
* [generic] Lower preference for extraction from LD-JSON
* [rai] Fix audio formats extraction (#14024)
* [youtube] Fix controversy videos extraction (#14027, #14029)
* [mixcloud] Fix extraction (#14015, #14020)


version 2017.08.23

Core
+ [extractor/common] Introduce _parse_xml
* [extractor/common] Make HLS and DASH extraction in_parse_html5_media_entries
  non fatal (#13970)
* [utils] Fix unescapeHTML for misformed string like "&a&quot;" (#13935)

Extractors
* [cbc:watch] Bypass geo restriction (#13993)
* [toutv] Relax DRM check (#13994)
+ [googledrive] Add support for subtitles (#13619, #13638)
* [pornhub] Relax uploader regular expression (#13906, #13975)
* [bandcamp:album] Extract track titles (#13962)
+ [bbccouk] Add support for events URLs (#13893)
+ [liveleak] Support multi-video pages (#6542)
+ [liveleak] Support another liveleak embedding pattern (#13336)
* [cda] Fix extraction (#13935)
+ [laola1tv] Add support for tv.ittf.com (#13965)
* [mixcloud] Fix extraction (#13958, #13974, #13980, #14003)


version 2017.08.18

Core
* [YoutubeDL] Sanitize byte string format URLs (#13951)
+ [extractor/common] Add support for float durations in _parse_mpd_formats
  (#13919)

Extractors
* [arte] Detect unavailable videos (#13945)
* [generic] Convert redirect URLs to unicode strings (#13951)
* [udemy] Fix paid course detection (#13943)
* [pluralsight] Use RPC API for course extraction (#13937)
+ [clippit] Add support for clippituser.tv
+ [qqmusic] Support new URL schemes (#13805)
* [periscope] Renew HLS extraction (#13917)
* [mixcloud] Extract decrypt key


version 2017.08.13

Core
* [YoutubeDL] Make sure format id is not empty
* [extractor/common] Make _family_friendly_search optional
* [extractor/common] Respect source's type attribute for HTML5 media (#13892)

Extractors
* [pornhub:playlistbase] Skip videos from drop-down menu (#12819, #13902)
+ [fourtube] Add support pornerbros.com (#6022)
+ [fourtube] Add support porntube.com (#7859, #13901)
+ [fourtube] Add support fux.com
* [limelight] Improve embeds detection (#13895)
+ [reddit] Add support for v.redd.it and reddit.com (#13847)
* [aparat] Extract all formats (#13887)
* [mixcloud] Fix play info decryption (#13885)
+ [generic] Add support for vzaar embeds (#13876)


version 2017.08.09

Core
* [utils] Skip missing params in cli_bool_option (#13865)

Extractors
* [xxxymovies] Fix title extraction (#13868)
+ [nick] Add support for nick.com.pl (#13860)
* [mixcloud] Fix play info decryption (#13867)
* [20min] Fix embeds extraction (#13852)
* [dplayit] Fix extraction (#13851)
+ [niconico] Support videos with multiple formats (#13522)
+ [niconico] Support HTML5-only videos (#13806)


version 2017.08.06

Core
* Use relative paths for DASH fragments (#12990)

Extractors
* [pluralsight] Fix format selection
- [mpora] Remove extractor (#13826)
+ [voot] Add support for voot.com (#10255, #11644, #11814, #12350, #13218)
* [vlive:channel] Limit number of videos per page to 100 (#13830)
* [podomatic] Extend URL regular expression (#13827)
* [cinchcast] Extend URL regular expression
* [yandexdisk] Relax URL regular expression (#13824)
* [vidme] Extract DASH and HLS formats
- [teamfour] Remove extractor (#13782)
* [pornhd] Fix extraction (#13783)
* [udemy] Fix subtitles extraction (#13812)
* [mlb] Extend URL regular expression (#13740, #13773)
+ [pbs] Add support for new URL schema (#13801)
* [nrktv] Update API host (#13796)


version 2017.07.30.1

Core
* [downloader/hls] Use redirect URL as manifest base (#13755)
* [options] Correctly hide login info from debug outputs (#13696)

Extractors
+ [watchbox] Add support for watchbox.de (#13739)
- [clipfish] Remove extractor
+ [youjizz] Fix extraction (#13744)
+ [generic] Add support for another ooyala embed pattern (#13727)
+ [ard] Add support for lives (#13771)
* [soundcloud] Update client id
+ [soundcloud:trackstation] Add support for track stations (#13733)
* [svtplay] Use geo verification proxy for API request
* [svtplay] Update API URL (#13767)
+ [yandexdisk] Add support for yadi.sk (#13755)
+ [megaphone] Add support for megaphone.fm
* [amcnetworks] Make rating optional (#12453)
* [cloudy] Fix extraction (#13737)
+ [nickru] Add support for nickelodeon.ru
* [mtv] Improve thumbnal extraction
* [nick] Automate geo-restriction bypass (#13711)
* [niconico] Improve error reporting (#13696)


version 2017.07.23

Core
* [YoutubeDL] Improve default format specification (#13704)
* [YoutubeDL] Do not override id, extractor and extractor_key for
  url_transparent entities
* [extractor/common] Fix playlist_from_matches

Extractors
* [itv] Fix production id extraction (#13671, #13703)
* [vidio] Make duration non fatal and fix typo
* [mtv] Skip missing video parts (#13690)
* [sportbox:embed] Fix extraction
+ [npo] Add support for npo3.nl URLs (#13695)
* [dramafever] Remove video id from title (#13699)
+ [egghead:lesson] Add support for lessons (#6635)
* [funnyordie] Extract more metadata (#13677)
* [youku:show] Fix playlist extraction (#13248)
+ [dispeak] Recognize sevt subdomain (#13276)
* [adn] Improve error reporting (#13663)
* [crunchyroll] Relax series and season regular expression (#13659)
+ [spiegel:article] Add support for nexx iframe embeds (#13029)
+ [nexx:embed] Add support for iframe embeds
* [nexx] Improve JS embed extraction
+ [pearvideo] Add support for pearvideo.com (#13031)


version 2017.07.15

Core
* [YoutubeDL] Don't expand environment variables in meta fields (#13637)

Extractors
* [spiegeltv] Delegate extraction to nexx extractor (#13159)
+ [nexx] Add support for nexx.cloud (#10807, #13465)
* [generic] Fix rutube embeds extraction (#13641)
* [karrierevideos] Fix title extraction (#13641)
* [youtube] Don't capture YouTube Red ad for creator meta field (#13621)
* [slideshare] Fix extraction (#13617)
+ [5tv] Add another video URL pattern (#13354, #13606)
* [drtv] Make HLS and HDS extraction non fatal
* [ted] Fix subtitles extraction (#13628, #13629)
* [vine] Make sure the title won't be empty
+ [twitter] Support HLS streams in vmap URLs
+ [periscope] Support pscp.tv URLs in embedded frames
* [twitter] Extract mp4 urls via mobile API (#12726)
* [niconico] Fix authentication error handling (#12486)
* [giantbomb] Extract m3u8 formats (#13626)
+ [vlive:playlist] Add support for playlists (#13613)


version 2017.07.09

Core
+ [extractor/common] Add support for AMP tags in _parse_html5_media_entries
+ [utils] Support attributes with no values in get_elements_by_attribute

Extractors
+ [dailymail] Add support for embeds
+ [joj] Add support for joj.sk (#13268)
* [abc.net.au:iview] Extract more formats (#13492, #13489)
* [egghead:course] Fix extraction (#6635, #13370)
+ [cjsw] Add support for cjsw.com (#13525)
+ [eagleplatform] Add support for referrer protected videos (#13557)
+ [eagleplatform] Add support for another embed pattern (#13557)
* [veoh] Extend URL regular expression (#13601)
* [npo:live] Fix live stream id extraction (#13568, #13605)
* [googledrive] Fix height extraction (#13603)
+ [dailymotion] Add support for new layout (#13580)
- [yam] Remove extractor
* [xhamster] Extract all formats and fix duration extraction (#13593)
+ [xhamster] Add support for new URL schema (#13593)
* [espn] Extend URL regular expression (#13244, #13549)
* [kaltura] Fix typo in subtitles extraction (#13569)
* [vier] Adapt extraction to redesign (#13575)


version 2017.07.02

Core
* [extractor/common] Improve _json_ld

Extractors
+ [thisoldhouse] Add more fallbacks for video id
* [thisoldhouse] Fix video id extraction (#13540, #13541)
* [xfileshare] Extend format regular expression (#13536)
* [ted] Fix extraction (#13535)
+ [tastytrade] Add support for tastytrade.com (#13521)
* [dplayit] Relax video id regular expression (#13524)
+ [generic] Extract more generic metadata (#13527)
+ [bbccouk] Capture and output error message (#13501, #13518)
* [cbsnews] Relax video info regular expression (#13284, #13503)
+ [facebook] Add support for plugin video embeds and multiple embeds (#13493)
* [soundcloud] Switch to https for API requests (#13502)
* [pandatv] Switch to https for API and download URLs
+ [pandatv] Add support for https URLs (#13491)
+ [niconico] Support sp subdomain (#13494)


version 2017.06.25

Core
+ [adobepass] Add support for DIRECTV NOW (mso ATTOTT) (#13472)
* [YoutubeDL] Skip malformed formats for better extraction robustness

Extractors
+ [wsj] Add support for barrons.com (#13470)
+ [ign] Add another video id pattern (#13328)
+ [raiplay:live] Add support for live streams (#13414)
+ [redbulltv] Add support for live videos and segments (#13486)
+ [onetpl] Add support for videos embedded via pulsembed (#13482)
* [ooyala] Make more robust
* [ooyala] Skip empty format URLs (#13471, #13476)
* [hgtv.com:show] Fix typo


version 2017.06.23

Core
* [adobepass] Fix extraction on older python 2.6

Extractors
* [youtube] Adapt to new automatic captions rendition (#13467)
* [hgtv.com:show] Relax video config regular expression (#13279, #13461)
* [drtuber] Fix formats extraction (#12058)
* [youporn] Fix upload date extraction
* [youporn] Improve formats extraction
* [youporn] Fix title extraction (#13456)
* [googledrive] Fix formats sorting (#13443)
* [watchindianporn] Fix extraction (#13411, #13415)
+ [vimeo] Add fallback mp4 extension for original format
+ [ruv] Add support for ruv.is (#13396)
* [viu] Fix extraction on older python 2.6
* [pandora.tv] Fix upload_date extraction (#12846)
+ [asiancrush] Add support for asiancrush.com (#13420)


version 2017.06.18

Core
* [downloader/common] Use utils.shell_quote for debug command line
* [utils] Use compat_shlex_quote in shell_quote
* [postprocessor/execafterdownload] Encode command line (#13407)
* [compat] Fix compat_shlex_quote on Windows (#5889, #10254)
* [postprocessor/metadatafromtitle] Fix missing optional meta fields processing
   in --metadata-from-title (#13408)
* [extractor/common] Fix json dumping with --geo-bypass
+ [extractor/common] Improve jwplayer subtitles extraction
+ [extractor/common] Improve jwplayer formats extraction (#13379)

Extractors
* [polskieradio] Fix extraction (#13392)
+ [xfileshare] Add support for fastvideo.me (#13385)
* [bilibili] Fix extraction of videos with double quotes in titles (#13387)
* [4tube] Fix extraction (#13381, #13382)
+ [disney] Add support for disneychannel.de (#13383)
* [npo] Improve URL regular expression (#13376)
+ [corus] Add support for showcase.ca
+ [corus] Add support for history.ca (#13359)


version 2017.06.12

Core
* [utils] Handle compat_HTMLParseError in extract_attributes (#13349)
+ [compat] Introduce compat_HTMLParseError
* [utils] Improve unified_timestamp
* [extractor/generic] Ensure format id is unicode string
* [extractor/common] Return unicode string from _match_id
+ [YoutubeDL] Sanitize more fields (#13313)

Extractors
+ [xfileshare] Add support for rapidvideo.tv (#13348)
* [xfileshare] Modernize and pass Referer
+ [rutv] Add support for testplayer.vgtrk.com (#13347)
+ [newgrounds] Extract more metadata (#13232)
+ [newgrounds:playlist] Add support for playlists (#10611)
* [newgrounds] Improve formats and uploader extraction (#13346)
* [msn] Fix formats extraction
* [turbo] Ensure format id is string
* [sexu] Ensure height is int
* [jove] Ensure comment count is int
* [golem] Ensure format id is string
* [gfycat] Ensure filesize is int
* [foxgay] Ensure height is int
* [flickr] Ensure format id is string
* [sohu] Fix numeric fields
* [safari] Improve authentication detection (#13319)
* [liveleak] Ensure height is int (#13313)
* [streamango] Make title optional (#13292)
* [rtlnl] Improve URL regular expression (#13295)
* [tvplayer] Fix extraction (#13291)


version 2017.06.05

Core
* [YoutubeDL] Don't emit ANSI escape codes on Windows (#13270)

Extractors
+ [bandcamp:weekly] Add support for bandcamp weekly (#12758)
* [pornhub:playlist] Fix extraction (#13281)
- [godtv] Remove extractor (#13175)
* [safari] Fix typo (#13252)
* [youtube] Improve chapters extraction (#13247)
* [1tv] Lower preference for HTTP formats (#13246)
* [francetv] Relax URL regular expression
* [drbonanza] Fix extraction (#13231)
* [packtpub] Fix authentication (#13240)


version 2017.05.29

Extractors
* [youtube] Fix DASH MPD extraction for videos with non-encrypted format URLs
  (#13211)
* [xhamster] Fix uploader and like/dislike count extraction (#13216))
+ [xhamster] Extract categories (#11728)
+ [abcnews] Add support for embed URLs (#12851)
* [gaskrank] Fix extraction (#12493)
* [medialaan] Fix videos with missing videoUrl (#12774)
* [dvtv] Fix playlist support
+ [dvtv] Add support for DASH and HLS formats (#3063)
+ [beam:vod] Add support for beam.pro/mixer.com VODs (#13032))
* [cbsinteractive] Relax URL regular expression (#13213)
* [adn] Fix formats extraction
+ [youku] Extract more metadata (#10433)
* [cbsnews] Fix extraction (#13205)


version 2017.05.26

Core
+ [utils] strip_jsonp() can recognize more patterns
* [postprocessor/ffmpeg] Fix metadata filename handling on Python 2 (#13182)

Extractors
+ [youtube] DASH MPDs with cipher signatures are recognized now (#11381)
+ [bbc] Add support for authentication
* [tudou] Merge into youku extractor (#12214)
* [youku:show] Fix extraction
* [youku] Fix extraction (#13191)
* [udemy] Fix extraction for outputs' format entries without URL (#13192)
* [vimeo] Fix formats' sorting (#13189)
* [cbsnews] Fix extraction for 60 Minutes videos (#12861)


version 2017.05.23

Core
+ [downloader/external] Pass -loglevel to ffmpeg downloader (#13183)
+ [adobepass] Add support for Bright House Networks (#13149)

Extractors
+ [streamcz] Add support for subtitles (#13174)
* [youtube] Fix DASH manifest signature decryption (#8944, #13156)
* [toggle] Relax URL regular expression (#13172)
* [toypics] Fix extraction (#13077)
* [njpwworld] Fix extraction (#13162, #13169)
+ [hitbox] Add support for smashcast.tv (#13154)
* [mitele] Update app key regular expression (#13158)


version 2017.05.18.1

Core
* [jsinterp] Fix typo and cleanup regular expressions (#13134)


version 2017.05.18

Core
+ [jsinterp] Add support for quoted names and indexers (#13123, #13124, #13125,
  #13126, #13128, #13129, #13130, #13131, #13132)
+ [extractor/common] Add support for schemeless URLs in _extract_wowza_formats
  (#13088, #13092)
+ [utils] Recognize more audio codecs (#13081)

Extractors
+ [vier] Extract more metadata (#12539)
* [vier] Improve extraction (#12801)
    + Add support for authentication
    * Bypass authentication when no credentials provided
    * Improve extraction robustness
* [dailymail] Fix sources extraction (#13057)
* [dailymotion] Extend URL regular expression (#13079)


version 2017.05.14

Core
+ [extractor/common] Respect Width and Height attributes in ISM manifests
+ [postprocessor/metadatafromtitle] Add support regular expression syntax for
  --metadata-from-title (#13065)

Extractors
+ [mediaset] Add support for video.mediaset.it (#12708, #12964)
* [orf:radio] Fix extraction (#11643, #12926)
* [aljazeera] Extend URL regular expression (#13053)
* [imdb] Relax URL regular expression (#13056)
+ [francetv] Add support for mobile.france.tv (#13068)
+ [upskill] Add support for upskillcourses.com (#13043)
* [thescene] Fix extraction (#13061)
* [condenast] Improve embed support
* [liveleak] Fix extraction (#12053)
+ [douyu] Support Douyu shows (#12228)
* [myspace] Improve URL regular expression (#13040)
* [adultswim] Use desktop platform in assets URL (#13041)


version 2017.05.09

Core
* [YoutubeDL] Force --restrict-filenames when no locale is set on all python
  versions (#13027)

Extractors
* [francetv] Adapt to site redesign (#13034)
+ [packtpub] Add support for authentication (#12622)
* [drtv] Lower preference for SignLanguage formats (#13013, #13016)
+ [cspan] Add support for brightcove live embeds (#13028)
* [vrv] Extract DASH formats and subtitles
* [funimation] Fix authentication (#13021)
* [adultswim] Fix extraction (#8640, #10950, #11042, #12121)
    + Add support for Adobe Pass authentication
    + Add support for live streams
    + Add support for show pages
* [turner] Extract thumbnail, is_live and strip description
+ [nonktube] Add support for nonktube.com (#8647, #13024)
+ [nuevo] Pass headers to _extract_nuevo
* [nbc] Improve extraction (#12364)


version 2017.05.07

Common
* [extractor/common] Fix typo in _extract_akamai_formats
+ [postprocessor/ffmpeg] Embed chapters into media file with --add-metadata
+ [extractor/common] Introduce chapters meta field

Extractors
* [youtube] Fix authentication (#12820, #12927, #12973, #12992, #12993, #12995,
  #13003)
* [bilibili] Fix video downloading (#13001)
* [rmcdecouverte] Fix extraction (#12937)
* [theplatform] Extract chapters
* [bandcamp] Fix thumbnail extraction (#12980)
* [pornhub] Extend URL regular expression (#12996)
+ [youtube] Extract chapters
+ [nrk] Extract chapters
+ [vice] Add support for ooyala embeds in article pages
+ [vice] Support vice articles (#12968)
* [vice] Fix extraction for non en_us videos (#12967)
* [gdcvault] Fix extraction for some videos (#12733)
* [pbs] Improve multipart video support (#12981)
* [laola1tv] Fix extraction (#12880)
+ [cda] Support birthday verification (#12789)
* [leeco] Fix extraction (#12974)
+ [pbs] Extract chapters
* [amp] Imporove thumbnail and subtitles extraction
* [foxsports] Fix extraction (#12945)
- [coub] Remove comment count extraction (#12941)


version 2017.05.01

Core
+ [extractor/common] Extract view count from JSON-LD
* [utils] Improve unified_timestamp
+ [utils] Add video/mp2t to mimetype2ext
* [downloader/external] Properly handle live stream downloading cancellation
  (#8932)
+ [utils] Add support for unicode whitespace in clean_html on python 2 (#12906)

Extractors
* [infoq] Make audio format extraction non fatal (#12938)
* [brightcove] Allow whitespace around attribute names in embedded code
+ [zaq1] Add support for zaq1.pl (#12693)
+ [xvideos] Extract duration (#12828)
* [vevo] Fix extraction (#12879)
+ [noovo] Add support for noovo.ca (#12792)
+ [washingtonpost] Add support for embeds (#12699)
* [yandexmusic:playlist] Fix extraction for python 3 (#12888)
* [anvato] Improve extraction (#12913)
    * Promote to regular shortcut based extractor
    * Add mcp to access key mapping table
    * Add support for embeds extraction
    * Add support for anvato embeds in generic extractor
* [xtube] Fix extraction for older FLV videos (#12734)
* [tvplayer] Fix extraction (#12908)


version 2017.04.28

Core
+ [adobepass] Use geo verification headers for all requests
- [downloader/fragment] Remove assert for resume_len when no fragments
  downloaded
+ [extractor/common] Add manifest_url for explicit group rendition formats
* [extractor/common] Fix manifest_url for m3u8 formats
- [extractor/common] Don't list master m3u8 playlists in format list (#12832)

Extractor
* [aenetworks] Fix extraction for shows with single season
+ [go] Add support for Disney, DisneyJunior and DisneyXD show pages
* [youtube] Recognize new locale-based player URLs (#12885)
+ [streamable] Add support for new embedded URL schema (#12844)
* [arte:+7] Relax URL regular expression (#12837)


version 2017.04.26

Core
* Introduce --keep-fragments for keeping fragments of fragmented download
  on disk after download is finished
* [YoutubeDL] Fix output template for missing timestamp (#12796)
* [socks] Handle cases where credentials are required but missing
* [extractor/common] Improve HLS extraction (#12211)
    * Extract m3u8 parsing to separate method
    * Improve rendition groups extraction
    * Build stream name according stream GROUP-ID
    * Ignore reference to AUDIO group without URI when stream has no CODECS
    * Use float for scaled tbr in _parse_m3u8_formats
* [utils] Add support for TTML styles in dfxp2srt
* [downloader/hls] No need to download keys for fragments that have been
  already downloaded
* [downloader/fragment] Improve fragment downloading
    * Resume immediately
    * Don't concatenate fragments and decrypt them on every resume
    * Optimize disk storage usage, don't store intermediate fragments on disk
    * Store bookkeeping download state file
+ [extractor/common] Add support for multiple getters in try_get
+ [extractor/common] Add support for video of WebPage context in _json_ld
  (#12778)
+ [extractor/common] Relax JWPlayer regular expression and remove
  duplicate URLs (#12768)

Extractors
* [iqiyi] Fix extraction of Yule videos
* [vidio] Improve extraction and sort formats
+ [brightcove] Match only video elements with data-video-id attribute
* [iqiyi] Fix playlist detection (#12504)
- [azubu] Remove extractor (#12813)
* [porn91] Fix extraction (#12814)
* [vidzi] Fix extraction (#12793)
+ [amp] Extract error message (#12795)
+ [xfileshare] Add support for gorillavid.com and daclips.com (#12776)
* [instagram] Fix extraction (#12777)
+ [generic] Support Brightcove videos in <iframe> (#12482)
+ [brightcove] Support URLs with bcpid instead of playerID (#12482)
* [brightcove] Fix _extract_url (#12782)
+ [odnoklassniki] Extract HLS formats


version 2017.04.17

Extractors
* [limelight] Improve extraction LimelightEmbeddedPlayerFlash media embeds and
  add support for channel and channelList embeds
* [generic] Extract multiple Limelight embeds (#12761)
+ [itv] Extract series metadata
* [itv] Fix RTMP formats downloading (#12759)
* [itv] Use native HLS downloader by default
+ [go90] Extract subtitles (#12752)
+ [go90] Extract series metadata (#12752)


version 2017.04.16

Core
* [YoutubeDL] Apply expand_path after output template substitution
+ [YoutubeDL] Propagate overridden meta fields to extraction results of type
  url (#11163)

Extractors
+ [generic] Extract RSS entries as url_transparent (#11163)
+ [streamango] Add support for streamango.com (#12643)
+ [wsj:article] Add support for articles (#12558)
* [brightcove] Relax video tag embeds extraction and validate ambiguous embeds'
  URLs (#9163, #12005, #12178, #12480)
+ [udemy] Add support for react rendition (#12744)


version 2017.04.15

Extractors
* [youku] Fix fileid extraction (#12741, #12743)


version 2017.04.14

Core
+ [downloader/hls] Add basic support for EXT-X-BYTERANGE tag (#10955)
+ [adobepass] Improve Comcast and Verizon login code (#10803)
+ [adobepass] Add support for Verizon (#10803)

Extractors
+ [aenetworks] Add support for specials (#12723)
+ [hbo] Extract HLS formats
+ [go90] Add support for go90.com (#10127)
+ [tv2hu] Add support for tv2.hu (#10509)
+ [generic] Exclude URLs with xml ext from valid video URLs (#10768, #11654)
* [youtube] Improve HLS formats extraction
* [afreecatv] Fix extraction for videos with different key layout (#12718)
- [youtube] Remove explicit preference for audio-only and video-only formats in
  order not to break sorting when new formats appear
* [canalplus] Bypass geo restriction


version 2017.04.11

Extractors
* [afreecatv] Fix extraction (#12706)
+ [generic] Add support for <object> YouTube embeds (#12637)
* [bbccouk] Treat bitrate as audio+video bitrate in media selector
+ [bbccouk] Skip unrecognized formats in media selector (#12701)
+ [bbccouk] Add support for https protocol in media selector (#12701)
* [curiositystream] Fix extraction (#12638)
* [adn] Update subtitle decryption key
* [chaturbate] Fix extraction (#12665, #12688, #12690)


version 2017.04.09

Extractors
+ [medici] Add support for medici.tv (#3406)
+ [rbmaradio] Add support for redbullradio.com URLs (#12687)
+ [npo:live] Add support for default URL (#12555)
* [mixcloud:playlist] Fix title, description and view count extraction (#12582)
+ [thesun] Add suport for thesun.co.uk (#11298, #12674)
+ [ceskateleveize:porady] Add support for porady (#7411, #12645)
* [ceskateleveize] Improve extraction and remove URL replacement hacks
+ [kaltura] Add support for iframe embeds (#12679)
* [airmozilla] Fix extraction (#12670)
* [wshh] Extract html5 entries and delegate to generic extractor (12676)
+ [raiplay] Extract subtitles
+ [xfileshare] Add support for vidlo.us (#12660)
+ [xfileshare] Add support for vidbom.com (#12661)
+ [aenetworks] Add more video URL regular expressions (#12657)
+ [odnoklassniki] Fix format sorting for 1080p quality
+ [rtl2] Add support for you.rtl2.de (#10257)
+ [vshare] Add support for vshare.io (#12278)


version 2017.04.03

Core
+ [extractor/common] Add censorship check for TransTelekom ISP
* [extractor/common] Move censorship checks to a separate method

Extractors
+ [discoveryvr] Add support for discoveryvr.com (#12578)
+ [tv5mondeplus] Add support for tv5mondeplus.com (#11386)
+ [periscope] Add support for pscp.tv URLs (#12618, #12625)


version 2017.04.02

Core
* [YoutubeDL] Return early when extraction of url_transparent fails

Extractors
* [rai] Fix and improve extraction (#11790)
+ [vrv] Add support for series pages
* [limelight] Improve extraction for audio only formats
* [funimation] Fix extraction (#10696, #11773)
+ [xfileshare] Add support for vidabc.com (#12589)
+ [xfileshare] Improve extraction and extract hls formats
+ [crunchyroll] Pass geo verifcation proxy
+ [cwtv] Extract ISM formats
+ [tvplay] Bypass geo restriction
+ [vrv] Add support for vrv.co
+ [packtpub] Add support for packtpub.com (#12610)
+ [generic] Pass base_url to _parse_jwplayer_data
+ [adn] Add support for animedigitalnetwork.fr (#4866)
+ [allocine] Extract more metadata
* [allocine] Fix extraction (#12592)
* [openload] Fix extraction


version 2017.03.26

Core
* Don't raise an error if JWPlayer config data is not a Javascript object
  literal. _find_jwplayer_data now returns a dict rather than an str. (#12307)
* Expand environment variables for options representing paths (#12556)
+ [utils] Introduce expand_path
* [downloader/hls] Delegate downloading to ffmpeg immediately for live streams

Extractors
* [afreecatv] Fix extraction (#12179)
+ [atvat] Add support for atv.at (#5325)
+ [fox] Add metadata extraction (#12391)
+ [atresplayer] Extract DASH formats
+ [atresplayer] Extract HD manifest (#12548)
* [atresplayer] Fix login error detection (#12548)
* [franceculture] Fix extraction (#12547)
* [youtube] Improve URL regular expression (#12538)
* [generic] Do not follow redirects to the same URL


version 2017.03.24

Extractors
- [9c9media] Remove mp4 URL extraction request
+ [bellmedia] Add support for etalk.ca and space.ca (#12447)
* [channel9] Fix extraction (#11323)
* [cloudy] Fix extraction (#12525)
+ [hbo] Add support for free episode URLs and new formats extraction (#12519)
* [condenast] Fix extraction and style (#12526)
* [viu] Relax URL regular expression (#12529)


version 2017.03.22

Extractors
- [pluralsight] Omit module title from video title (#12506)
* [pornhub] Decode obfuscated video URL (#12470, #12515)
* [senateisvp] Allow https URL scheme for embeds (#12512)


version 2017.03.20

Core
+ [YoutubeDL] Allow multiple input URLs to be used with stdout (-) as
  output template
+ [adobepass] Detect and output error on authz token extraction (#12472)

Extractors
+ [bostonglobe] Add extractor for bostonglobe.com (#12099)
+ [toongoggles] Add support for toongoggles.com (#12171)
+ [medialaan] Add support for Medialaan sites (#9974, #11912)
+ [discoverynetworks] Add support for more domains and bypass geo restiction
* [openload] Fix extraction (#10408)


version 2017.03.16

Core
+ [postprocessor/ffmpeg] Add support for flac
+ [extractor/common] Extract SMIL formats from jwplayer

Extractors
+ [generic] Add forgotten return for jwplayer formats
* [redbulltv] Improve extraction


version 2017.03.15

Core
* Fix missing subtitles if --add-metadata is used (#12423)

Extractors
* [facebook] Make title optional (#12443)
+ [mitele] Add support for ooyala videos (#12430)
* [openload] Fix extraction (#12435, #12446)
* [streamable] Update API URL (#12433)
+ [crunchyroll] Extract season name (#12428)
* [discoverygo] Bypass geo restriction
+ [discoverygo:playlist] Add support for playlists (#12424)


version 2017.03.10

Extractors
* [generic] Make title optional for jwplayer embeds (#12410)
* [wdr:maus] Fix extraction (#12373)
* [prosiebensat1] Improve title extraction (#12318, #12327)
* [dplayit] Separate and rewrite extractor and bypass geo restriction (#12393)
* [miomio] Fix extraction (#12291, #12388, #12402)
* [telequebec] Fix description extraction (#12399)
* [openload] Fix extraction (#12357)
* [brightcove:legacy] Relax videoPlayer validation check (#12381)


version 2017.03.07

Core
* Metadata are now added after conversion (#5594)

Extractors
* [soundcloud] Update client id (#12376)
* [openload] Fix extraction (#10408, #12357)


version 2017.03.06

Core
+ [utils] Process bytestrings in urljoin (#12369)
* [extractor/common] Improve height extraction and extract bitrate
* [extractor/common] Move jwplayer formats extraction in separate method
+ [external:ffmpeg] Limit test download size to 10KiB (#12362)

Extractors
+ [drtv] Add geo countries to GeoRestrictedError
+ [drtv:live] Bypass geo restriction
+ [tunepk] Add extractor (#12197, #12243)


version 2017.03.05

Extractors
+ [twitch] Add basic support for two-factor authentication (#11974)
+ [vier] Add support for vijf.be (#12304)
+ [redbulltv] Add support for redbull.tv (#3919, #11948)
* [douyutv] Switch to the PC API to escape the 5-min limitation (#12316)
+ [generic] Add support for rutube embeds
+ [rutube] Relax URL regular expression
+ [vrak] Add support for vrak.tv (#11452)
+ [brightcove:new] Add ability to smuggle geo_countries into URL
+ [brightcove:new] Raise GeoRestrictedError
* [go] Relax URL regular expression (#12341)
* [24video] Use original host for requests (#12339)
* [ruutu] Disable DASH formats (#12322)


version 2017.03.02

Core
+ [adobepass] Add support for Charter Spectrum (#11465)
* [YoutubeDL] Don't sanitize identifiers in output template (#12317)

Extractors
* [facebook] Fix extraction (#12323, #12330)
* [youtube] Mark errors about rental videos as expected (#12324)
+ [npo] Add support for audio
* [npo] Adapt to app.php API (#12311, #12320)


version 2017.02.28

Core
+ [utils] Add bytes_to_long and long_to_bytes
+ [utils] Add pkcs1pad
+ [aes] Add aes_cbc_encrypt

Extractors
+ [azmedien:showplaylist] Add support for show playlists (#12160)
+ [youtube:playlist] Recognize another playlist pattern (#11928, #12286)
+ [daisuki] Add support for daisuki.net (#2486, #3186, #4738, #6175, #7776,
  #10060)
* [douyu] Fix extraction (#12301)


version 2017.02.27

Core
* [downloader/common] Limit displaying 2 digits after decimal point in sleep
  interval message (#12183)
+ [extractor/common] Add preference to _parse_html5_media_entries

Extractors
+ [npo] Add support for zapp.nl
+ [npo] Add support for hetklokhuis.nl (#12293)
- [scivee] Remove extractor (#9315)
+ [cda] Decode download URL (#12255)
+ [crunchyroll] Improve uploader extraction (#12267)
+ [youtube] Raise GeoRestrictedError
+ [dailymotion] Raise GeoRestrictedError
+ [mdr] Recognize more URL patterns (#12169)
+ [tvigle] Raise GeoRestrictedError
* [vevo] Fix extraction for videos with the new streams/streamsV3 format
  (#11719)
+ [freshlive] Add support for freshlive.tv (#12175)
+ [xhamster] Capture and output videoClosed error (#12263)
+ [etonline] Add support for etonline.com (#12236)
+ [njpwworld] Add support for njpwworld.com (#11561)
* [amcnetworks] Relax URL regular expression (#12127)


version 2017.02.24.1

Extractors
* [noco] Modernize
* [noco] Switch login URL to https (#12246)
+ [thescene] Extract more metadata
* [thescene] Fix extraction (#12235)
+ [tubitv] Use geo bypass mechanism
* [openload] Fix extraction (#10408)
+ [ivi] Raise GeoRestrictedError


version 2017.02.24

Core
* [options] Hide deprecated options from --help
* [options] Deprecate --autonumber-size
+ [YoutubeDL] Add support for string formatting operations in output template
  (#5185, #5748, #6841, #9929, #9966 #9978, #12189)

Extractors
+ [lynda:course] Add webpage extraction fallback (#12238)
* [go] Sign all uplynk URLs and use geo bypass only for free videos
  (#12087, #12210)
+ [skylinewebcams] Add support for skylinewebcams.com (#12221)
+ [instagram] Add support for multi video posts (#12226)
+ [crunchyroll] Extract playlist entries ids
* [mgtv] Fix extraction
+ [sohu] Raise GeoRestrictedError
+ [leeco] Raise GeoRestrictedError and use geo bypass mechanism


version 2017.02.22

Extractors
* [crunchyroll] Fix descriptions with double quotes (#12124)
* [dailymotion] Make comment count optional (#12209)
+ [vidzi] Add support for vidzi.cc (#12213)
+ [24video] Add support for 24video.tube (#12217)
+ [crackle] Use geo bypass mechanism
+ [viewster] Use geo verification headers
+ [tfo] Improve geo restriction detection and use geo bypass mechanism
+ [telequebec] Use geo bypass mechanism
+ [limelight] Extract PlaylistService errors and improve geo restriction
  detection


version 2017.02.21

Core
* [extractor/common] Allow calling _initialize_geo_bypass from extractors
  (#11970)
+ [adobepass] Add support for Time Warner Cable (#12191)
+ [travis] Run tests in parallel
+ [downloader/ism] Honor HTTP headers when downloading fragments
+ [downloader/dash] Honor HTTP headers when downloading fragments
+ [utils] Add GeoUtils class for working with geo tools and GeoUtils.random_ipv4
+ Add option --geo-bypass-country for explicit geo bypass on behalf of
  specified country
+ Add options to control geo bypass mechanism --geo-bypass and --no-geo-bypass
+ Add experimental geo restriction bypass mechanism based on faking
  X-Forwarded-For HTTP header
+ [utils] Introduce GeoRestrictedError for geo restricted videos
+ [utils] Introduce YoutubeDLError base class for all youtube-dl exceptions

Extractors
+ [ninecninemedia] Use geo bypass mechanism
* [spankbang] Make uploader optional (#12193)
+ [iprima] Improve geo restriction detection and disable geo bypass
* [iprima] Modernize
* [commonmistakes] Disable UnicodeBOM extractor test for python 3.2
+ [prosiebensat1] Throw ExtractionError on unsupported page type (#12180)
* [nrk] Update _API_HOST and relax _VALID_URL
+ [tv4] Bypass geo restriction and improve detection
* [tv4] Switch to hls3 protocol (#12177)
+ [viki] Improve geo restriction detection
+ [vgtv] Improve geo restriction detection
+ [srgssr] Improve geo restriction detection
+ [vbox7] Improve geo restriction detection and use geo bypass mechanism
+ [svt] Improve geo restriction detection and use geo bypass mechanism
+ [pbs] Improve geo restriction detection and use geo bypass mechanism
+ [ondemandkorea] Improve geo restriction detection and use geo bypass mechanism
+ [nrk] Improve geo restriction detection and use geo bypass mechanism
+ [itv] Improve geo restriction detection and use geo bypass mechanism
+ [go] Improve geo restriction detection and use geo bypass mechanism
+ [dramafever] Improve geo restriction detection and use geo bypass mechanism
* [brightcove:legacy] Restrict videoPlayer value (#12040)
+ [tvn24] Add support for tvn24.pl and tvn24bis.pl (#11679)
+ [thisav] Add support for HTML5 media (#11771)
* [metacafe] Bypass family filter (#10371)
* [viceland] Improve info extraction


version 2017.02.17

Extractors
* [heise] Improve extraction (#9725)
* [ellentv] Improve (#11653)
* [openload] Fix extraction (#10408, #12002)
+ [theplatform] Recognize URLs with whitespaces (#12044)
* [einthusan] Relax URL regular expression (#12141, #12159)
+ [generic] Support complex JWPlayer embedded videos (#12030)
* [elpais] Improve extraction (#12139)


version 2017.02.16

Core
+ [utils] Add support for quoted string literals in --match-filter (#8050,
  #12142, #12144)

Extractors
* [ceskatelevize] Lower priority for audio description sources (#12119)
* [amcnetworks] Fix extraction (#12127)
* [pinkbike] Fix uploader extraction (#12054)
+ [onetpl] Add support for businessinsider.com.pl and plejada.pl
+ [onetpl] Add support for onet.pl (#10507)
+ [onetmvp] Add shortcut extractor
+ [vodpl] Add support for vod.pl (#12122)
+ [pornhub] Extract video URL from tv platform site (#12007, #12129)
+ [ceskatelevize] Extract DASH formats (#12119, #12133)


version 2017.02.14

Core
* TypeError is fixed with Python 2.7.13 on Windows (#11540, #12085)

Extractor
* [zdf] Fix extraction (#12117)
* [xtube] Fix extraction for both kinds of video id (#12088)
* [xtube] Improve title extraction (#12088)
+ [lemonde] Fallback delegate extraction to generic extractor (#12115, #12116)
* [bellmedia] Allow video id longer than 6 characters (#12114)
+ [limelight] Add support for referer protected videos
* [disney] Improve extraction (#4975, #11000, #11882, #11936)
* [hotstar] Improve extraction (#12096)
* [einthusan] Fix extraction (#11416)
+ [aenetworks] Add support for lifetimemovieclub.com (#12097)
* [youtube] Fix parsing codecs (#12091)


version 2017.02.11

Core
+ [utils] Introduce get_elements_by_class and get_elements_by_attribute
  utility functions
+ [extractor/common] Skip m3u8 manifests protected with Adobe Flash Access

Extractor
* [pluralsight:course] Fix extraction (#12075)
+ [bbc] Extract m3u8 formats with 320k audio
* [facebook] Relax video id matching (#11017, #12055, #12056)
+ [corus] Add support for Corus Entertainment sites (#12060, #9164)
+ [pluralsight] Detect blocked account error message (#12070)
+ [bloomberg] Add another video id pattern (#12062)
* [extractor/commonmistakes] Restrict URL regular expression (#12050)
+ [tvplayer] Add support for tvplayer.com


version 2017.02.10

Extractors
* [xtube] Fix extraction (#12023)
* [pornhub] Fix extraction (#12007, #12018)
* [facebook] Improve JS data regular expression (#12042)
* [kaltura] Improve embed partner id extraction (#12041)
+ [sprout] Add support for sproutonline.com
* [6play] Improve extraction
+ [scrippsnetworks:watch] Add support for Scripps Networks sites (#10765)
+ [go] Add support for Adobe Pass authentication (#11468, #10831)
* [6play] Fix extraction (#12011)
+ [nbc] Add support for Adobe Pass authentication (#12006)


version 2017.02.07

Core
* [extractor/common] Fix audio only with audio group in m3u8 (#11995)
+ [downloader/fragment] Respect --no-part
* [extractor/common] Speed-up HTML5 media entries extraction (#11979)

Extractors
* [pornhub] Fix extraction (#11997)
+ [canalplus] Add support for cstar.fr (#11990)
+ [extractor/generic] Improve RTMP support (#11993)
+ [gaskrank] Add support for gaskrank.tv (#11685)
* [bandcamp] Fix extraction for incomplete albums (#11727)
* [iwara] Fix extraction (#11781)
* [googledrive] Fix extraction on Python 3.6
+ [videopress] Add support for videopress.com
+ [afreecatv] Extract RTMP formats


version 2017.02.04.1

Extractors
+ [twitch:stream] Add support for player.twitch.tv (#11971)
* [radiocanada] Fix extraction for toutv rtmp formats


version 2017.02.04

Core
+ Add --playlist-random to shuffle playlists (#11889, #11901)
* [utils] Improve comments processing in js_to_json (#11947)
* [utils] Handle single-line comments in js_to_json
* [downloader/external:ffmpeg] Minimize the use of aac_adtstoasc filter

Extractors
+ [piksel] Add another app token pattern (#11969)
+ [vk] Capture and output author blocked error message (#11965)
+ [turner] Fix secure HLS formats downloading with ffmpeg (#11358, #11373,
  #11800)
+ [drtv] Add support for live and radio sections (#1827, #3427)
* [myspace] Fix extraction and extract HLS and HTTP formats
+ [youtube] Add format info for itag 325 and 328
* [vine] Fix extraction (#11955)
- [sportbox] Remove extractor (#11954)
+ [filmon] Add support for filmon.com (#11187)
+ [infoq] Add audio only formats (#11565)
* [douyutv] Improve room id regular expression (#11931)
* [iprima] Fix extraction (#11920, #11896)
* [youtube] Fix ytsearch when cookies are provided (#11924)
* [go] Relax video id regular expression (#11937)
* [facebook] Fix title extraction (#11941)
+ [youtube:playlist] Recognize TL playlists (#11945)
+ [bilibili] Support new Bangumi URLs (#11845)
+ [cbc:watch] Extract audio codec for audio only formats (#11893)
+ [elpais] Fix extraction for some URLs (#11765)


version 2017.02.01

Extractors
+ [facebook] Add another fallback extraction scenario (#11926)
* [prosiebensat1] Fix extraction of descriptions (#11810, #11929)
- [crunchyroll] Remove ScaledBorderAndShadow settings (#9028)
+ [vimeo] Extract upload timestamp
+ [vimeo] Extract license (#8726, #11880)
+ [nrk:series] Add support for series (#11571, #11711)


version 2017.01.31

Core
+ [compat] Add compat_etree_register_namespace

Extractors
* [youtube] Fix extraction for domainless player URLs (#11890, #11891, #11892,
  #11894, #11895, #11897, #11900, #11903, #11904, #11906, #11907, #11909,
  #11913, #11914, #11915, #11916, #11917, #11918, #11919)
+ [vimeo] Extract both mixed and separated DASH formats
+ [ruutu] Extract DASH formats
* [itv] Fix extraction for python 2.6


version 2017.01.29

Core
* [extractor/common] Fix initialization template (#11605, #11825)
+ [extractor/common] Document fragment_base_url and fragment's path fields
* [extractor/common] Fix duration per DASH segment (#11868)
+ Introduce --autonumber-start option for initial value of %(autonumber)s
  template (#727, #2702, #9362, #10457, #10529, #11862)

Extractors
+ [azmedien:playlist] Add support for topic and themen playlists (#11817)
* [npo] Fix subtitles extraction
+ [itv] Extract subtitles
+ [itv] Add support for itv.com (#9240)
+ [mtv81] Add support for mtv81.com (#7619)
+ [vlive] Add support for channels (#11826)
+ [kaltura] Add fallback for fileExt
+ [kaltura] Improve uploader_id extraction
+ [konserthusetplay] Add support for rspoplay.se (#11828)


version 2017.01.28

Core
* [utils] Improve parse_duration

Extractors
* [crunchyroll] Improve series and season metadata extraction (#11832)
* [soundcloud] Improve formats extraction and extract audio bitrate
+ [soundcloud] Extract HLS formats
* [soundcloud] Fix track URL extraction (#11852)
+ [twitch:vod] Expand URL regular expressions (#11846)
* [aenetworks] Fix season episodes extraction (#11669)
+ [tva] Add support for videos.tva.ca (#11842)
* [jamendo] Improve and extract more metadata (#11836)
+ [disney] Add support for Disney sites (#7409, #11801, #4975, #11000)
* [vevo] Remove request to old API and catch API v2 errors
+ [cmt,mtv,southpark] Add support for episode URLs (#11837)
+ [youtube] Add fallback for duration extraction (#11841)


version 2017.01.25

Extractors
+ [openload] Fallback video extension to mp4
+ [extractor/generic] Add support for Openload embeds (#11536, #11812)
* [srgssr] Fix rts video extraction (#11831)
+ [afreecatv:global] Add support for afreeca.tv (#11807)
+ [crackle] Extract vtt subtitles
+ [crackle] Extract multiple resolutions for thumbnails
+ [crackle] Add support for mobile URLs
+ [konserthusetplay] Extract subtitles (#11823)
+ [konserthusetplay] Add support for HLS videos (#11823)
* [vimeo:review] Fix config URL extraction (#11821)


version 2017.01.24

Extractors
* [pluralsight] Fix extraction (#11820)
+ [nextmedia] Add support for NextTV (壹電視)
* [24video] Fix extraction (#11811)
* [youtube:playlist] Fix nonexistent and private playlist detection (#11604)
+ [chirbit] Extract uploader (#11809)


version 2017.01.22

Extractors
+ [pornflip] Add support for pornflip.com (#11556, #11795)
* [chaturbate] Fix extraction (#11797, #11802)
+ [azmedien] Add support for AZ Medien sites (#11784, #11785)
+ [nextmedia] Support redirected URLs
+ [vimeo:channel] Extract videos' titles for playlist entries (#11796)
+ [youtube] Extract episode metadata (#9695, #11774)
+ [cspan] Support Ustream embedded videos (#11547)
+ [1tv] Add support for HLS videos (#11786)
* [uol] Fix extraction (#11770)
* [mtv] Relax triforce feed regular expression (#11766)


version 2017.01.18

Extractors
* [bilibili] Fix extraction (#11077)
+ [canalplus] Add fallback for video id (#11764)
* [20min] Fix extraction (#11683, #11751)
* [imdb] Extend URL regular expression (#11744)
+ [naver] Add support for tv.naver.com links (#11743)


version 2017.01.16

Core
* [options] Apply custom config to final composite configuration (#11741)
* [YoutubeDL] Improve protocol auto determining (#11720)

Extractors
* [xiami] Relax URL regular expressions
* [xiami] Improve track metadata extraction (#11699)
+ [limelight] Check hand-make direct HTTP links
+ [limelight] Add support for direct HTTP links at video.llnw.net (#11737)
+ [brightcove] Recognize another player ID pattern (#11688)
+ [niconico] Support login via cookies (#7968)
* [yourupload] Fix extraction (#11601)
+ [beam:live] Add support for beam.pro live streams (#10702, #11596)
* [vevo] Improve geo restriction detection
+ [dramafever] Add support for URLs with language code (#11714)
* [cbc] Improve playlist support (#11704)


version 2017.01.14

Core
+ [common] Add ability to customize akamai manifest host
+ [utils] Add more date formats

Extractors
- [mtv] Eliminate _transform_rtmp_url
* [mtv] Generalize triforce mgid extraction
+ [cmt] Add support for full episodes and video clips (#11623)
+ [mitele] Extract DASH formats
+ [ooyala] Add support for videos with embedToken (#11684)
* [mixcloud] Fix extraction (#11674)
* [openload] Fix extraction (#10408)
* [tv4] Improve extraction (#11698)
* [freesound] Fix and improve extraction (#11602)
+ [nick] Add support for beta.nick.com (#11655)
* [mtv,cc] Use HLS by default with native HLS downloader (#11641)
* [mtv] Fix non-HLS extraction


version 2017.01.10

Extractors
* [youtube] Fix extraction (#11663, #11664)
+ [inc] Add support for inc.com (#11277, #11647)
+ [youtube] Add itag 212 (#11575)
+ [egghead:course] Add support for egghead.io courses


version 2017.01.08

Core
* Fix "invalid escape sequence" errors under Python 3.6 (#11581)

Extractors
+ [hitrecord] Add support for hitrecord.org (#10867, #11626)
- [videott] Remove extractor
* [swrmediathek] Improve extraction
- [sharesix] Remove extractor
- [aol:features] Remove extractor
* [sendtonews] Improve info extraction
* [3sat,phoenix] Fix extraction (#11619)
* [comedycentral/mtv] Add support for HLS videos (#11600)
* [discoverygo] Fix JSON data parsing (#11219, #11522)


version 2017.01.05

Extractors
+ [zdf] Fix extraction (#11055, #11063)
* [pornhub:playlist] Improve extraction (#11594)
+ [cctv] Add support for ncpa-classic.com (#11591)
+ [tunein] Add support for embeds (#11579)


version 2017.01.02

Extractors
* [cctv] Improve extraction (#879, #6753, #8541)
+ [nrktv:episodes] Add support for episodes (#11571)
+ [arkena] Add support for video.arkena.com (#11568)


version 2016.12.31

Core
+ Introduce --config-location option for custom configuration files (#6745,
  #10648)

Extractors
+ [twitch] Add support for player.twitch.tv (#11535, #11537)
+ [videa] Add support for videa.hu (#8181, #11133)
* [vk] Fix postlive videos extraction
* [vk] Extract from playerParams (#11555)
- [freevideo] Remove extractor (#11515)
+ [showroomlive] Add support for showroom-live.com (#11458)
* [xhamster] Fix duration extraction (#11549)
* [rtve:live] Fix extraction (#11529)
* [brightcove:legacy] Improve embeds detection (#11523)
+ [twitch] Add support for rechat messages (#11524)
* [acast] Fix audio and timestamp extraction (#11521)


version 2016.12.22

Core
* [extractor/common] Improve detection of video-only formats in m3u8
  manifests (#11507)

Extractors
+ [theplatform] Pass geo verification headers to SMIL request (#10146)
+ [viu] Pass geo verification headers to auth request
* [rtl2] Extract more formats and metadata
* [vbox7] Skip malformed JSON-LD (#11501)
* [uplynk] Force downloading using native HLS downloader (#11496)
+ [laola1] Add support for another extraction scenario (#11460)


version 2016.12.20

Core
* [extractor/common] Improve fragment URL construction for DASH media
* [extractor/common] Fix codec information extraction for mixed audio/video
  DASH media (#11490)

Extractors
* [vbox7] Fix extraction (#11494)
+ [uktvplay] Add support for uktvplay.uktv.co.uk (#11027)
+ [piksel] Add support for player.piksel.com (#11246)
+ [vimeo] Add support for DASH formats
* [vimeo] Fix extraction for HLS formats (#11490)
* [kaltura] Fix wrong widget ID in some cases (#11480)
+ [nrktv:direkte] Add support for live streams (#11488)
* [pbs] Fix extraction for geo restricted videos (#7095)
* [brightcove:new] Skip widevine classic videos
+ [viu] Add support for viu.com (#10607, #11329)


version 2016.12.18

Core
+ [extractor/common] Recognize DASH formats in html5 media entries

Extractors
+ [ccma] Add support for ccma.cat (#11359)
* [laola1tv] Improve extraction
+ [laola1tv] Add support embed URLs (#11460)
* [nbc] Fix extraction for MSNBC videos (#11466)
* [twitch] Adapt to new videos pages URL schema (#11469)
+ [meipai] Add support for meipai.com (#10718)
* [jwplatform] Improve subtitles and duration extraction
+ [ondemandkorea] Add support for ondemandkorea.com (#10772)
+ [vvvvid] Add support for vvvvid.it (#5915)


version 2016.12.15

Core
+ [utils] Add convenience urljoin

Extractors
+ [openload] Recognize oload.tv URLs (#10408)
+ [facebook] Recognize .onion URLs (#11443)
* [vlive] Fix extraction (#11375, #11383)
+ [canvas] Extract DASH formats
+ [melonvod] Add support for vod.melon.com (#11419)


version 2016.12.12

Core
+ [utils] Add common user agents map
+ [common] Recognize HLS manifests that contain video only formats (#11394)

Extractors
+ [dplay] Use Safari user agent for HLS (#11418)
+ [facebook] Detect login required error message
* [facebook] Improve video selection (#11390)
+ [canalplus] Add another video id pattern (#11399)
* [mixcloud] Relax URL regular expression (#11406)
* [ctvnews] Relax URL regular expression (#11394)
+ [rte] Capture and output error message (#7746, #10498)
+ [prosiebensat1] Add support for DASH formats
* [srgssr] Improve extraction for geo restricted videos (#11089)
* [rts] Improve extraction for geo restricted videos (#4989)


version 2016.12.09

Core
* [socks] Fix error reporting (#11355)

Extractors
* [openload] Fix extraction (#10408)
* [pandoratv] Fix extraction (#11023)
+ [telebruxelles] Add support for emission URLs
* [telebruxelles] Extract all formats
+ [bloomberg] Add another video id regular expression (#11371)
* [fusion] Update ooyala id regular expression (#11364)
+ [1tv] Add support for playlists (#11335)
* [1tv] Improve extraction (#11335)
+ [aenetworks] Extract more formats (#11321)
+ [thisoldhouse] Recognize /tv-episode/ URLs (#11271)


version 2016.12.01

Extractors
* [soundcloud] Update client id (#11327)
* [ruutu] Detect DRM protected videos
+ [liveleak] Add support for youtube embeds (#10688)
* [spike] Fix full episodes support (#11312)
* [comedycentral] Fix full episodes support
* [normalboots] Rewrite in terms of JWPlatform (#11184)
* [teamfourstar] Rewrite in terms of JWPlatform (#11184)
- [screenwavemedia] Remove extractor (#11184)


version 2016.11.27

Extractors
+ [webcaster] Add support for webcaster.pro
+ [azubu] Add support for azubu.uol.com.br (#11305)
* [viki] Prefer hls formats
* [viki] Fix rtmp formats extraction (#11255)
* [puls4] Relax URL regular expression (#11267)
* [vevo] Improve artist extraction (#10911)
* [mitele] Relax URL regular expression and extract more metadata (#11244)
+ [cbslocal] Recognize New York site (#11285)
+ [youtube:playlist] Pass disable_polymer in URL query (#11193)


version 2016.11.22

Extractors
* [hellporno] Fix video extension extraction (#11247)
+ [hellporno] Add support for hellporno.net (#11247)
+ [amcnetworks] Recognize more BBC America URLs (#11263)
* [funnyordie] Improve extraction (#11208)
* [extractor/generic] Improve limelight embeds support
- [crunchyroll] Remove ScaledBorderAndShadow from ASS subtitles (#8207, #9028)
* [bandcamp] Fix free downloads extraction and extract all formats (#11067)
* [twitter:card] Relax URL regular expression (#11225)
+ [tvanouvelles] Add support for tvanouvelles.ca (#10616)


version 2016.11.18

Extractors
* [youtube:live] Relax URL regular expression (#11164)
* [openload] Fix extraction (#10408, #11122)
* [vlive] Prefer locale over language for subtitles id (#11203)


version 2016.11.14.1

Core
+ [downoader/fragment,f4m,hls] Respect HTTP headers from info dict
* [extractor/common] Fix media templates with Bandwidth substitution pattern in
  MPD manifests (#11175)
* [extractor/common] Improve thumbnail extraction from JSON-LD

Extractors
+ [nrk] Workaround geo restriction
+ [nrk] Improve error detection and messages
+ [afreecatv] Add support for vod.afreecatv.com (#11174)
* [cda] Fix and improve extraction (#10929, #10936)
* [plays] Fix extraction (#11165)
* [eagleplatform] Fix extraction (#11160)
+ [audioboom] Recognize /posts/ URLs (#11149)


version 2016.11.08.1

Extractors
* [espn:article] Fix support for espn.com articles
* [franceculture] Fix extraction (#11140)


version 2016.11.08

Extractors
* [tmz:article] Fix extraction (#11052)
* [espn] Fix extraction (#11041)
* [mitele] Fix extraction after website redesign (#10824)
- [ard] Remove age restriction check (#11129)
* [generic] Improve support for pornhub.com embeds (#11100)
+ [generic] Add support for redtube.com embeds (#11099)
+ [generic] Add support for drtuber.com embeds (#11098)
+ [redtube] Add support for embed URLs
+ [drtuber] Add support for embed URLs
+ [yahoo] Improve content id extraction (#11088)
* [toutv] Relax URL regular expression (#11121)


version 2016.11.04

Core
* [extractor/common] Tolerate malformed RESOLUTION attribute in m3u8
  manifests (#11113)
* [downloader/ism] Fix AVC Decoder Configuration Record

Extractors
+ [fox9] Add support for fox9.com (#11110)
+ [anvato] Extract more metadata and improve formats extraction
* [vodlocker] Improve removed videos detection (#11106)
+ [vzaar] Add support for vzaar.com (#11093)
+ [vice] Add support for uplynk preplay videos (#11101)
* [tubitv] Fix extraction (#11061)
+ [shahid] Add support for authentication (#11091)
+ [radiocanada] Add subtitles support (#11096)
+ [generic] Add support for ISM manifests


version 2016.11.02

Core
+ Add basic support for Smooth Streaming protocol (#8118, #10969)
* Improve MPD manifest base URL extraction (#10909, #11079)
* Fix --match-filter for int-like strings (#11082)

Extractors
+ [mva] Add support for ISM formats
+ [msn] Add support for ISM formats
+ [onet] Add support for ISM formats
+ [tvp] Add support for ISM formats
+ [nicknight] Add support for nicknight sites (#10769)


version 2016.10.30

Extractors
* [facebook] Improve 1080P video detection (#11073)
* [imgur] Recognize /r/ URLs (#11071)
* [beeg] Fix extraction (#11069)
* [openload] Fix extraction (#10408)
* [gvsearch] Modernize and fix search request (#11051)
* [adultswim] Fix extraction (#10979)
+ [nobelprize] Add support for nobelprize.org (#9999)
* [hornbunny] Fix extraction (#10981)
* [tvp] Improve video id extraction (#10585)


version 2016.10.26

Extractors
+ [rentv] Add support for ren.tv (#10620)
+ [ard] Detect unavailable videos (#11018)
* [vk] Fix extraction (#11022)


version 2016.10.25

Core
* Running youtube-dl in the background is fixed (#10996, #10706, #955)

Extractors
+ [jamendo] Add support for jamendo.com (#10132, #10736)
+ [pandatv] Add support for panda.tv (#10736)
+ [dotsub] Support Vimeo embed (#10964)
* [litv] Fix extraction
+ [vimeo] Delegate ondemand redirects to ondemand extractor (#10994)
* [vivo] Fix extraction (#11003)
+ [twitch:stream] Add support for rebroadcasts (#10995)
* [pluralsight] Fix subtitles conversion (#10990)


version 2016.10.21.1

Extractors
+ [pluralsight] Process all clip URLs (#10984)


version 2016.10.21

Core
- Disable thumbnails embedding in mkv
+ Add support for Comcast multiple-system operator (#10819)

Extractors
* [pluralsight] Adapt to new API (#10972)
* [openload] Fix extraction (#10408, #10971)
+ [natgeo] Extract m3u8 formats (#10959)


version 2016.10.19

Core
+ [utils] Expose PACKED_CODES_RE
+ [extractor/common] Extract non smil wowza mpd manifests
+ [extractor/common] Detect f4m audio-only formats

Extractors
* [vidzi] Fix extraction (#10908, #10952)
* [urplay] Fix subtitles extraction
+ [urplay] Add support for urskola.se (#10915)
+ [orf] Add subtitles support (#10939)
* [youtube] Fix --no-playlist behavior for youtu.be/id URLs (#10896)
* [nrk] Relax URL regular expression (#10928)
+ [nytimes] Add support for podcasts (#10926)
* [pluralsight] Relax URL regular expression (#10941)


version 2016.10.16

Core
* [postprocessor/ffmpeg] Return correct filepath and ext in updated information
  in FFmpegExtractAudioPP (#10879)

Extractors
+ [ruutu] Add support for supla.fi (#10849)
+ [theoperaplatform] Add support for theoperaplatform.eu (#10914)
* [lynda] Fix height for prioritized streams
+ [lynda] Add fallback extraction scenario
* [lynda] Switch to https (#10916)
+ [huajiao] New extractor (#10917)
* [cmt] Fix mgid extraction (#10813)
+ [safari:course] Add support for techbus.safaribooksonline.com
* [orf:tvthek] Fix extraction and modernize (#10898)
* [chirbit] Fix extraction of user profile pages
* [carambatv] Fix extraction
* [canalplus] Fix extraction for some videos
* [cbsinteractive] Fix extraction for cnet.com
* [parliamentliveuk] Lower case URLs are now recognized (#10912)


version 2016.10.12

Core
+ Support HTML media elements without child nodes
* [Makefile] Support for GNU make < 4 is fixed; BSD make dropped (#9387)

Extractors
* [dailymotion] Fix extraction (#10901)
* [vimeo:review] Fix extraction (#10900)
* [nhl] Correctly handle invalid formats (#10713)
* [footyroom] Fix extraction (#10810)
* [abc.net.au:iview] Fix for standalone (non series) videos (#10895)
+ [hbo] Add support for episode pages (#10892)
* [allocine] Fix extraction (#10860)
+ [nextmedia] Recognize action news on AppleDaily
* [lego] Improve info extraction and bypass geo restriction (#10872)


version 2016.10.07

Extractors
+ [iprima] Detect geo restriction
* [facebook] Fix video extraction (#10846)
+ [commonprotocols] Support direct MMS links (#10838)
+ [generic] Add support for multiple vimeo embeds (#10862)
+ [nzz] Add support for nzz.ch (#4407)
+ [npo] Detect geo restriction
+ [npo] Add support for 2doc.nl (#10842)
+ [lego] Add support for lego.com (#10369)
+ [tonline] Add support for t-online.de (#10376)
* [techtalks] Relax URL regular expression (#10840)
* [youtube:live] Extend URL regular expression (#10839)
+ [theweatherchannel] Add support for weather.com (#7188)
+ [thisoldhouse] Add support for thisoldhouse.com (#10837)
+ [nhl] Add support for wch2016.com (#10833)
* [pornoxo] Use JWPlatform to improve metadata extraction


version 2016.10.02

Core
* Fix possibly lost extended attributes during post-processing
+ Support pyxattr as well as python-xattr for --xattrs and
  --xattr-set-filesize (#9054)

Extractors
+ [jwplatform] Support DASH streams in JWPlayer
+ [jwplatform] Support old-style JWPlayer playlists
+ [byutv:event] Add extractor
* [periscope:user] Fix extraction (#10820)
* [dctp] Fix extraction (#10734)
+ [instagram] Extract video dimensions (#10790)
+ [tvland] Extend URL regular expression (#10812)
+ [vgtv] Add support for tv.aftonbladet.se (#10800)
- [aftonbladet] Remove extractor
* [vk] Fix timestamp and view count extraction (#10760)
+ [vk] Add support for running and finished live streams (#10799)
+ [leeco] Recognize more Le Sports URLs (#10794)
+ [instagram] Extract comments (#10788)
+ [ketnet] Extract mzsource formats (#10770)
* [limelight:media] Improve HTTP formats extraction


version 2016.09.27

Core
+ Add hdcore query parameter to akamai f4m formats
+ Delegate HLS live streams downloading to ffmpeg
+ Improved support for HTML5 subtitles

Extractors
+ [vk] Add support for dailymotion embeds (#10661)
* [promptfile] Fix extraction (#10634)
* [kaltura] Speed up embed regular expressions (#10764)
+ [npo] Add support for anderetijden.nl (#10754)
+ [prosiebensat1] Add support for advopedia sites
* [mwave] Relax URL regular expression (#10735, #10748)
* [prosiebensat1] Fix playlist support (#10745)
+ [prosiebensat1] Add support for sat1gold sites (#10745)
+ [cbsnews:livevideo] Fix extraction and extract m3u8 formats
+ [brightcove:new] Add support for live streams
* [soundcloud] Generalize playlist entries extraction (#10733)
+ [mtv] Add support for new URL schema (#8169, #9808)
* [einthusan] Fix extraction (#10714)
+ [twitter] Support Periscope embeds (#10737)
+ [openload] Support subtitles (#10625)


version 2016.09.24

Core
+ Add support for watchTVeverywhere.com authentication provider based MSOs for
  Adobe Pass authentication (#10709)

Extractors
+ [soundcloud:playlist] Provide video id for early playlist entries (#10733)
+ [prosiebensat1] Add support for kabeleinsdoku (#10732)
* [cbs] Extract info from thunder videoPlayerService (#10728)
* [openload] Fix extraction (#10408)
+ [ustream] Support the new HLS streams (#10698)
+ [ooyala] Extract all HLS formats
+ [cartoonnetwork] Add support for Adobe Pass authentication
+ [soundcloud] Extract license metadata
+ [fox] Add support for Adobe Pass authentication (#8584)
+ [tbs] Add support for Adobe Pass authentication (#10642, #10222)
+ [trutv] Add support for Adobe Pass authentication (#10519)
+ [turner] Add support for Adobe Pass authentication


version 2016.09.19

Extractors
+ [crunchyroll] Check if already authenticated (#10700)
- [twitch:stream] Remove fallback to profile extraction when stream is offline
* [thisav] Improve title extraction (#10682)
* [vyborymos] Improve station info extraction


version 2016.09.18

Core
+ Introduce manifest_url and fragments fields in formats dictionary for
  fragmented media
+ Provide manifest_url field for DASH segments, HLS and HDS
+ Provide fragments field for DASH segments
* Rework DASH segments downloader to use fragments field
+ Add helper method for Wowza Streaming Engine formats extraction

Extractors
+ [vyborymos] Add extractor for vybory.mos.ru (#10692)
+ [xfileshare] Add title regular expression for streamin.to (#10646)
+ [globo:article] Add support for multiple videos (#10653)
+ [thisav] Recognize HTML5 videos (#10447)
* [jwplatform] Improve JWPlayer detection
+ [mangomolo] Add support for Mangomolo embeds
+ [toutv] Add support for authentication (#10669)
* [franceinter] Fix upload date extraction
* [tv4] Fix HLS and HDS formats extraction (#10659)


version 2016.09.15

Core
* Improve _hidden_inputs
+ Introduce improved explicit Adobe Pass support
+ Add --ap-mso to provide multiple-system operator identifier
+ Add --ap-username to provide MSO account username
+ Add --ap-password to provide MSO account password
+ Add --ap-list-mso to list all supported MSOs
+ Add support for Rogers Cable multiple-system operator (#10606)

Extractors
* [crunchyroll] Fix authentication (#10655)
* [twitch] Fix API calls (#10654, #10660)
+ [bellmedia] Add support for more Bell Media Television sites
* [franceinter] Fix extraction (#10538, #2105)
* [kuwo] Improve error detection (#10650)
+ [go] Add support for free full episodes (#10439)
* [bilibili] Fix extraction for specific videos (#10647)
* [nhk] Fix extraction (#10633)
* [kaltura] Improve audio detection
* [kaltura] Skip chun format
+ [vimeo:ondemand] Pass Referer along with embed URL (#10624)
+ [nbc] Add support for NBC Olympics (#10361)


version 2016.09.11.1

Extractors
+ [tube8] Extract categories and tags (#10579)
+ [pornhub] Extract categories and tags (#10499)
* [openload] Temporary fix (#10408)
+ [foxnews] Add support Fox News articles (#10598)
* [viafree] Improve video id extraction (#10615)
* [iwara] Fix extraction after relaunch (#10462, #3215)
+ [tfo] Add extractor for tfo.org
* [lrt] Fix audio extraction (#10566)
* [9now] Fix extraction (#10561)
+ [canalplus] Add support for c8.fr (#10577)
* [newgrounds] Fix uploader extraction (#10584)
+ [polskieradio:category] Add support for category lists (#10576)
+ [ketnet] Add extractor for ketnet.be (#10343)
+ [canvas] Add support for een.be (#10605)
+ [telequebec] Add extractor for telequebec.tv (#1999)
* [parliamentliveuk] Fix extraction (#9137)


version 2016.09.08

Extractors
+ [jwplatform] Extract height from format label
+ [yahoo] Extract Brightcove Legacy Studio embeds (#9345)
* [videomore] Fix extraction (#10592)
* [foxgay] Fix extraction (#10480)
+ [rmcdecouverte] Add extractor for rmcdecouverte.bfmtv.com (#9709)
* [gamestar] Fix metadata extraction (#10479)
* [puls4] Fix extraction (#10583)
+ [cctv] Add extractor for CCTV and CNTV (#8153)
+ [lci] Add extractor for lci.fr (#10573)
+ [wat] Extract DASH formats
+ [viafree] Improve video id detection (#10569)
+ [trutv] Add extractor for trutv.com (#10519)
+ [nick] Add support for nickelodeon.nl (#10559)
+ [abcotvs:clips] Add support for clips.abcotvs.com
+ [abcotvs] Add support for ABC Owned Television Stations sites (#9551)
+ [miaopai] Add extractor for miaopai.com (#10556)
* [gamestar] Fix metadata extraction (#10479)
+ [bilibili] Add support for episodes (#10190)
+ [tvnoe] Add extractor for tvnoe.cz (#10524)


version 2016.09.04.1

Core
* In DASH downloader if the first segment fails, abort the whole download
  process to prevent throttling (#10497)
+ Add support for --skip-unavailable-fragments and --fragment retries in
  hlsnative downloader (#10165, #10448).
+ Add support for --skip-unavailable-fragments in DASH downloader
+ Introduce --skip-unavailable-fragments option for fragment based downloaders
  that allows to skip fragments unavailable due to a HTTP error
* Fix extraction of video/audio entries with src attribute in
  _parse_html5_media_entries (#10540)

Extractors
* [theplatform] Relax URL regular expression (#10546)
* [youtube:playlist] Extend URL regular expression
* [rottentomatoes] Delegate extraction to internetvideoarchive extractor
* [internetvideoarchive] Extract all formats
* [pornvoisines] Fix extraction (#10469)
* [rottentomatoes] Fix extraction (#10467)
* [espn] Extend URL regular expression (#10549)
* [vimple] Extend URL regular expression (#10547)
* [youtube:watchlater] Fix extraction (#10544)
* [youjizz] Fix extraction (#10437)
+ [foxnews] Add support for FoxNews Insider (#10445)
+ [fc2] Recognize Flash player URLs (#10512)


version 2016.09.03

Core
* Restore usage of NAME attribute from EXT-X-MEDIA tag for formats codes in
  _extract_m3u8_formats (#10522)
* Handle semicolon in mimetype2ext

Extractors
+ [youtube] Add support for rental videos' previews (#10532)
* [youtube:playlist] Fallback to video extraction for video/playlist URLs when
  no playlist is actually served (#10537)
+ [drtv] Add support for dr.dk/nyheder (#10536)
+ [facebook:plugins:video] Add extractor (#10530)
+ [go] Add extractor for *.go.com sites
* [adobepass] Check for authz_token expiration (#10527)
* [nytimes] improve extraction
* [thestar] Fix extraction (#10465)
* [glide] Fix extraction (#10478)
- [exfm] Remove extractor (#10482)
* [youporn] Fix categories and tags extraction (#10521)
+ [curiositystream] Add extractor for app.curiositystream.com
- [thvideo] Remove extractor (#10464)
* [movingimage] Fix for the new site name (#10466)
+ [cbs] Add support for once formats (#10515)
* [limelight] Skip ism snd duplicate manifests
+ [porncom] Extract categories and tags (#10510)
+ [facebook] Extract timestamp (#10508)
+ [yahoo] Extract more formats


version 2016.08.31

Extractors
* [soundcloud] Fix URL regular expression to avoid clashes with sets (#10505)
* [bandcamp:album] Fix title extraction (#10455)
* [pyvideo] Fix extraction (#10468)
+ [ctv] Add support for tsn.ca, bnn.ca and thecomedynetwork.ca (#10016)
* [9c9media] Extract more metadata
* [9c9media] Fix multiple stacks extraction (#10016)
* [adultswim] Improve video info extraction (#10492)
* [vodplatform] Improve embed regular expression
- [played] Remove extractor (#10470)
+ [tbs] Add extractor for tbs.com and tntdrama.com (#10222)
+ [cartoonnetwork] Add extractor for cartoonnetwork.com (#10110)
* [adultswim] Rework in terms of turner extractor
* [cnn] Rework in terms of turner extractor
* [nba] Rework in terms of turner extractor
+ [turner] Add base extractor for Turner Broadcasting System based sites
* [bilibili] Fix extraction (#10375)
* [openload] Fix extraction (#10408)


version 2016.08.28

Core
+ Add warning message that ffmpeg doesn't support SOCKS
* Improve thumbnail sorting
+ Extract formats from #EXT-X-MEDIA tags in _extract_m3u8_formats
* Fill IV with leading zeros for IVs shorter than 16 octets in hlsnative
+ Add ac-3 to the list of audio codecs in parse_codecs

Extractors
* [periscope:user] Fix extraction (#10453)
* [douyutv] Fix extraction (#10153, #10318, #10444)
+ [nhk:vod] Add extractor for www3.nhk.or.jp on demand (#4437, #10424)
- [trutube] Remove extractor (#10438)
+ [usanetwork] Add extractor for usanetwork.com
* [crackle] Fix extraction (#10333)
* [spankbang] Fix description and uploader extraction (#10339)
* [discoverygo] Detect cable provider restricted videos (#10425)
+ [cbc] Add support for watch.cbc.ca
* [kickstarter] Silent the warning for og:description (#10415)
* [mtvservices:embedded] Fix extraction for the new 'edge' player (#10363)


version 2016.08.24.1

Extractors
+ [pluralsight] Add support for subtitles (#9681)


version 2016.08.24

Extractors
* [youtube] Fix authentication (#10392)
* [openload] Fix extraction (#10408)
+ [bravotv] Add support for Adobe Pass (#10407)
* [bravotv] Fix clip info extraction (#10407)
* [eagleplatform] Improve embedded videos detection (#10409)
* [awaan] Fix extraction
* [mtvservices:embedded] Update config URL
+ [abc:iview] Add extractor (#6148)


version 2016.08.22

Core
* Improve formats and subtitles extension auto calculation
+ Recognize full unit names in parse_filesize
+ Add support for m3u8 manifests in HTML5 multimedia tags
* Fix octal/hexadecimal number detection in js_to_json

Extractors
+ [ivi] Add support for 720p and 1080p
+ [charlierose] Add new extractor (#10382)
* [1tv] Fix extraction (#9249)
* [twitch] Renew authentication
* [kaltura] Improve subtitles extension calculation
+ [zingmp3] Add support for video clips
* [zingmp3] Fix extraction (#10041)
* [kaltura] Improve subtitles extraction (#10279)
* [cultureunplugged] Fix extraction (#10330)
+ [cnn] Add support for money.cnn.com (#2797)
* [cbsnews] Fix extraction (#10362)
* [cbs] Fix extraction (#10393)
+ [litv] Support 'promo' URLs (#10385)
* [snotr] Fix extraction (#10338)
* [n-tv.de] Fix extraction (#10331)
* [globo:article] Relax URL and video id regular expressions (#10379)


version 2016.08.19

Core
- Remove output template description from --help
* Recognize lowercase units in parse_filesize

Extractors
+ [porncom] Add extractor for porn.com (#2251, #10251)
+ [generic] Add support for DBTV embeds
* [vk:wallpost] Fix audio extraction for new site layout
* [vk] Fix authentication
+ [hgtvcom:show] Add extractor for hgtv.com shows (#10365)
+ [discoverygo] Add support for another GO network sites


version 2016.08.17

Core
+ Add _get_netrc_login_info

Extractors
* [mofosex] Extract all formats (#10335)
+ [generic] Add support for vbox7 embeds
+ [vbox7] Add support for embed URLs
+ [viafree] Add extractor (#10358)
+ [mtg] Add support for viafree URLs (#10358)
* [theplatform] Extract all subtitles per language
+ [xvideos] Fix HLS extraction (#10356)
+ [amcnetworks] Add extractor
+ [bbc:playlist] Add support for pagination (#10349)
+ [fxnetworks] Add extractor (#9462)
* [cbslocal] Fix extraction for SendtoNews-based videos
* [sendtonews] Fix extraction
* [jwplatform] Extract video id from JWPlayer data
- [zippcast] Remove extractor (#10332)
+ [viceland] Add extractor (#8799)
+ [adobepass] Add base extractor for Adobe Pass Authentication
* [life:embed] Improve extraction
* [vgtv] Detect geo restricted videos (#10348)
+ [uplynk] Add extractor
* [xiami] Fix extraction (#10342)


version 2016.08.13

Core
* Show progress for curl external downloader
* Forward more options to curl external downloader

Extractors
* [pbs] Fix description extraction
* [franceculture] Fix extraction (#10324)
* [pornotube] Fix extraction (#10322)
* [4tube] Fix metadata extraction (#10321)
* [imgur] Fix width and height extraction (#10325)
* [expotv] Improve extraction
+ [vbox7] Fix extraction (#10309)
- [tapely] Remove extractor (#10323)
* [muenchentv] Fix extraction (#10313)
+ [24video] Add support for .me and .xxx TLDs
* [24video] Fix comment count extraction
* [sunporno] Add support for embed URLs
* [sunporno] Fix metadata extraction (#10316)
+ [hgtv] Add extractor for hgtv.ca (#3999)
- [pbs] Remove request to unavailable API
+ [pbs] Add support for high quality HTTP formats
+ [crunchyroll] Add support for HLS formats (#10301)


version 2016.08.12

Core
* Subtitles are now written as is. Newline conversions are disabled. (#10268)
+ Recognize more formats in unified_timestamp

Extractors
- [goldenmoustache] Remove extractor (#10298)
* [drtuber] Improve title extraction
* [drtuber] Make dislike count optional (#10297)
* [chirbit] Fix extraction (#10296)
* [francetvinfo] Relax URL regular expression
* [rtlnl] Relax URL regular expression (#10282)
* [formula1] Relax URL regular expression (#10283)
* [wat] Improve extraction (#10281)
* [ctsnews] Fix extraction


version 2016.08.10

Core
* Make --metadata-from-title non fatal when title does not match the pattern
* Introduce options for randomized sleep before each download
  --min-sleep-interval and --max-sleep-interval (#9930)
* Respect default in _search_json_ld

Extractors
+ [uol] Add extractor for uol.com.br (#4263)
* [rbmaradio] Fix extraction and extract all formats (#10242)
+ [sonyliv] Add extractor for sonyliv.com (#10258)
* [aparat] Fix extraction
* [cwtv] Extract HTTP formats
+ [rozhlas] Add extractor for prehravac.rozhlas.cz (#10253)
* [kuwo:singer] Fix extraction


version 2016.08.07

Core
+ Add support for TV Parental Guidelines ratings in parse_age_limit
+ Add decode_png (#9706)
+ Add support for partOfTVSeries in JSON-LD
* Lower master M3U8 manifest preference for better format sorting

Extractors
+ [discoverygo] Add extractor (#10245)
* [flipagram] Make JSON-LD extraction non fatal
* [generic] Make JSON-LD extraction non fatal
+ [bbc] Add support for morph embeds (#10239)
* [tnaflixnetworkbase] Improve title extraction
* [tnaflix] Fix metadata extraction (#10249)
* [fox] Fix theplatform release URL query
* [openload] Fix extraction (#9706)
* [bbc] Skip duplicate manifest URLs
* [bbc] Improve format code
+ [bbc] Add support for DASH and F4M
* [bbc] Improve format sorting and listing
* [bbc] Improve playlist extraction
+ [pokemon] Add extractor (#10093)
+ [condenast] Add fallback scenario for video info extraction


version 2016.08.06

Core
* Add support for JSON-LD root list entries (#10203)
* Improve unified_timestamp
* Lower preference of RTSP formats in generic sorting
+ Add support for multiple properties in _og_search_property
* Improve password hiding from verbose output

Extractors
+ [adultswim] Add support for trailers (#10235)
* [archiveorg] Improve extraction (#10219)
+ [jwplatform] Add support for playlists
+ [jwplatform] Add support for relative URLs
* [jwplatform] Improve audio detection
+ [tvplay] Capture and output native error message
+ [tvplay] Extract series metadata
+ [tvplay] Add support for subtitles (#10194)
* [tvp] Improve extraction (#7799)
* [cbslocal] Fix timestamp parsing (#10213)
+ [naver] Add support for subtitles (#8096)
* [naver] Improve extraction
* [condenast] Improve extraction
* [engadget] Relax URL regular expression
* [5min] Fix extraction
+ [nationalgeographic] Add support for Episode Guide
+ [kaltura] Add support for subtitles
* [kaltura] Optimize network requests
+ [vodplatform] Add extractor for vod-platform.net
- [gamekings] Remove extractor
* [limelight] Extract HTTP formats
* [ntvru] Fix extraction
+ [comedycentral] Re-add :tds and :thedailyshow shortnames


version 2016.08.01

Fixed/improved extractors
- [yandexmusic:track] Adapt to changes in track location JSON (#10193)
- [bloomberg] Support another form of player (#10187)
- [limelight] Skip DRM protected videos
- [safari] Relax regular expressions for URL matching (#10202)
- [cwtv] Add support for cwtvpr.com (#10196)


version 2016.07.30

Fixed/improved extractors
- [twitch:clips] Sort formats
- [tv2] Use m3u8_native
- [tv2:article] Fix video detection (#10188)
- rtve (#10076)
- [dailymotion:playlist] Optimize download archive processing (#10180)


version 2016.07.28

Fixed/improved extractors
- shared (#10170)
- soundcloud (#10179)
- twitch (#9767)


version 2016.07.26.2

Fixed/improved extractors
- smotri
- camdemy
- mtv
- comedycentral
- cmt
- cbc
- mgtv
- orf


version 2016.07.24

New extractors
- arkena (#8682)
- lcp (#8682)

Fixed/improved extractors
- facebook (#10151)
- dailymail
- telegraaf
- dcn
- onet
- tvp

Miscellaneous
- Support $Time$ in DASH manifests


version 2016.07.22

New extractors
- odatv (#9285)

Fixed/improved extractors
- bbc
- youjizz (#10131)
- youtube (#10140)
- pornhub (#10138)
- eporner (#10139)


version 2016.07.17

New extractors
- nintendo (#9986)
- streamable (#9122)

Fixed/improved extractors
- ard (#10095)
- mtv
- comedycentral (#10101)
- viki (#10098)
- spike (#10106)

Miscellaneous
- Improved twitter player detection (#10090)


version 2016.07.16

New extractors
- ninenow (#5181)

Fixed/improved extractors
- rtve (#10076)
- brightcove
- 3qsdn
- syfy (#9087, #3820, #2388)
- youtube (#10083)

Miscellaneous
- Fix subtitle embedding for video-only and audio-only files (#10081)


version 2016.07.13

New extractors
- rudo

Fixed/improved extractors
- biobiochiletv
- tvplay
- dbtv
- brightcove
- tmz
- youtube (#10059)
- shahid (#10062)
- vk
- ellentv (#10067)


version 2016.07.11

New Extractors
- roosterteeth (#9864)

Fixed/improved extractors
- miomio (#9605)
- vuclip
- youtube
- vidzi (#10058)


version 2016.07.09.2

Fixed/improved extractors
- vimeo (#1638)
- facebook (#10048)
- lynda (#10047)
- animeondemand

Fixed/improved features
- Embedding subtitles no longer throws an error with problematic inputs (#9063)


version 2016.07.09.1

Fixed/improved extractors
- youtube
- ard
- srmediatek (#9373)


version 2016.07.09

New extractors
- Flipagram (#9898)

Fixed/improved extractors
- telecinco
- toutv
- radiocanada
- tweakers (#9516)
- lynda
- nick (#7542)
- polskieradio (#10028)
- le
- facebook (#9851)
- mgtv
- animeondemand (#10031)

Fixed/improved features
- `--postprocessor-args` and `--downloader-args` now accepts non-ASCII inputs
  on non-Windows systems


version 2016.07.07

New extractors
- kamcord (#10001)

Fixed/improved extractors
- spiegel (#10018)
- metacafe (#8539, #3253)
- onet (#9950)
- francetv (#9955)
- brightcove (#9965)
- daum (#9972)


version 2016.07.06

Fixed/improved extractors
- youtube (#10007, #10009)
- xuite
- stitcher
- spiegel
- slideshare
- sandia
- rtvnh
- prosiebensat1
- onionstudios


version 2016.07.05

Fixed/improved extractors
- brightcove
- yahoo (#9995)
- pornhub (#9997)
- iqiyi
- kaltura (#5557)
- la7
- Changed features
- Rename --cn-verfication-proxy to --geo-verification-proxy
Miscellaneous
- Add script for displaying downloads statistics


version 2016.07.03.1

Fixed/improved extractors
- theplatform
- aenetworks
- nationalgeographic
- hrti (#9482)
- facebook (#5701)
- buzzfeed (#5701)
- rai (#8617, #9157, #9232, #8552, #8551)
- nationalgeographic (#9991)
- iqiyi


version 2016.07.03

New extractors
- hrti (#9482)

Fixed/improved extractors
- vk (#9981)
- facebook (#9938)
- xtube (#9953, #9961)


version 2016.07.02

New extractors
- fusion (#9958)

Fixed/improved extractors
- twitch (#9975)
- vine (#9970)
- periscope (#9967)
- pornhub (#8696)


version 2016.07.01

New extractors
- 9c9media
- ctvnews (#2156)
- ctv (#4077)

Fixed/Improved extractors
- rds
- meta (#8789)
- pornhub (#9964)
- sixplay (#2183)

New features
- Accept quoted strings across multiple lines (#9940)<|MERGE_RESOLUTION|>--- conflicted
+++ resolved
@@ -1,5 +1,3 @@
-<<<<<<< HEAD
-=======
 version 2020.03.24
 
 Core
@@ -67,7 +65,6 @@
 * [tv2dk:bornholm:play] Fix extraction (#24076)
 
 
->>>>>>> 049c0486
 version 2020.02.16
 
 Core
